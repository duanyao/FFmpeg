/*
 * H.26L/H.264/AVC/JVT/14496-10/... parser
 * Copyright (c) 2003 Michael Niedermayer <michaelni@gmx.at>
 *
 * This file is part of FFmpeg.
 *
 * FFmpeg is free software; you can redistribute it and/or
 * modify it under the terms of the GNU Lesser General Public
 * License as published by the Free Software Foundation; either
 * version 2.1 of the License, or (at your option) any later version.
 *
 * FFmpeg is distributed in the hope that it will be useful,
 * but WITHOUT ANY WARRANTY; without even the implied warranty of
 * MERCHANTABILITY or FITNESS FOR A PARTICULAR PURPOSE.  See the GNU
 * Lesser General Public License for more details.
 *
 * You should have received a copy of the GNU Lesser General Public
 * License along with FFmpeg; if not, write to the Free Software
 * Foundation, Inc., 51 Franklin Street, Fifth Floor, Boston, MA 02110-1301 USA
 */

/**
 * @file
 * H.264 / AVC / MPEG4 part10 parser.
 * @author Michael Niedermayer <michaelni@gmx.at>
 */

#define UNCHECKED_BITSTREAM_READER 1

#include <assert.h>
#include <stdint.h>

#include "libavutil/avutil.h"
#include "libavutil/error.h"
#include "libavutil/log.h"
#include "libavutil/mem.h"
#include "libavutil/pixfmt.h"

#include "get_bits.h"
#include "golomb.h"
#include "h264.h"
#include "h264_sei.h"
#include "h264data.h"
#include "internal.h"
#include "mpegutils.h"
#include "parser.h"

typedef struct H264ParseContext {
    H264Context h;
    ParseContext pc;
    H264ParamSets ps;
    H264DSPContext h264dsp;
    H264POCContext poc;
    H264SEIContext sei;
    int is_avc;
    int nal_length_size;
    int got_first;
} H264ParseContext;


static int h264_find_frame_end(H264ParseContext *p, const uint8_t *buf,
                               int buf_size)
{
    H264Context *h = &p->h;
    int i, j;
    uint32_t state;
    ParseContext *pc = &p->pc;

    int next_avc= h->is_avc ? 0 : buf_size;
//    mb_addr= pc->mb_addr - 1;
    state = pc->state;
    if (state > 13)
        state = 7;

    if (h->is_avc && !h->nal_length_size)
        av_log(h->avctx, AV_LOG_ERROR, "AVC-parser: nal length size invalid\n");

    for (i = 0; i < buf_size; i++) {
        if (i >= next_avc) {
            int nalsize = 0;
            i = next_avc;
            for (j = 0; j < h->nal_length_size; j++)
                nalsize = (nalsize << 8) | buf[i++];
            if (nalsize <= 0 || nalsize > buf_size - i) {
                av_log(h->avctx, AV_LOG_ERROR, "AVC-parser: nal size %d remaining %d\n", nalsize, buf_size - i);
                return buf_size;
            }
            next_avc = i + nalsize;
            state    = 5;
        }

        if (state == 7) {
            i += p->h264dsp.startcode_find_candidate(buf + i, next_avc - i);
            if (i < next_avc)
                state = 2;
        } else if (state <= 2) {
            if (buf[i] == 1)
                state ^= 5;            // 2->7, 1->4, 0->5
            else if (buf[i])
                state = 7;
            else
                state >>= 1;           // 2->1, 1->0, 0->0
        } else if (state <= 5) {
            int nalu_type = buf[i] & 0x1F;
            if (nalu_type == NAL_SEI || nalu_type == NAL_SPS ||
                nalu_type == NAL_PPS || nalu_type == NAL_AUD) {
                if (pc->frame_start_found) {
                    i++;
                    goto found;
                }
            } else if (nalu_type == NAL_SLICE || nalu_type == NAL_DPA ||
                       nalu_type == NAL_IDR_SLICE) {
                state += 8;
                continue;
            }
            state = 7;
        } else {
            h->parse_history[h->parse_history_count++]= buf[i];
            if (h->parse_history_count>5) {
                unsigned int mb, last_mb= h->parse_last_mb;
                GetBitContext gb;

                init_get_bits(&gb, h->parse_history, 8*h->parse_history_count);
                h->parse_history_count=0;
                mb= get_ue_golomb_long(&gb);
                h->parse_last_mb= mb;
                if (pc->frame_start_found) {
                    if (mb <= last_mb)
                        goto found;
                } else
                    pc->frame_start_found = 1;
                state = 7;
            }
        }
    }
    pc->state = state;
    if (h->is_avc)
        return next_avc;
    return END_NOT_FOUND;

found:
    pc->state             = 7;
    pc->frame_start_found = 0;
    if (h->is_avc)
        return next_avc;
    return i - (state & 5) - 5 * (state > 7);
}

static int scan_mmco_reset(AVCodecParserContext *s, GetBitContext *gb)
{
    H264PredWeightTable pwt;
    int slice_type_nos = s->pict_type & 3;
    H264ParseContext *p = s->priv_data;
    H264Context      *h = &p->h;
    int list_count, ref_count[2];


    if (p->ps.pps->redundant_pic_cnt_present)
        get_ue_golomb(gb); // redundant_pic_count

    if (slice_type_nos == AV_PICTURE_TYPE_B)
        get_bits1(gb); // direct_spatial_mv_pred

    if (ff_h264_parse_ref_count(&list_count, ref_count, gb, p->ps.pps,
                                slice_type_nos, h->picture_structure, h->avctx) < 0)
        return AVERROR_INVALIDDATA;

    if (slice_type_nos != AV_PICTURE_TYPE_I) {
        int list;
        for (list = 0; list < list_count; list++) {
            if (get_bits1(gb)) {
                int index;
                for (index = 0; ; index++) {
                    unsigned int reordering_of_pic_nums_idc = get_ue_golomb_31(gb);

                    if (reordering_of_pic_nums_idc < 3)
                        get_ue_golomb_long(gb);
                    else if (reordering_of_pic_nums_idc > 3) {
                        av_log(h->avctx, AV_LOG_ERROR,
                               "illegal reordering_of_pic_nums_idc %d\n",
                               reordering_of_pic_nums_idc);
                        return AVERROR_INVALIDDATA;
                    } else
                        break;

                    if (index >= ref_count[list]) {
                        av_log(h->avctx, AV_LOG_ERROR,
                               "reference count %d overflow\n", index);
                        return AVERROR_INVALIDDATA;
                    }
                }
            }
        }
    }

    if ((p->ps.pps->weighted_pred && slice_type_nos == AV_PICTURE_TYPE_P) ||
        (p->ps.pps->weighted_bipred_idc == 1 && slice_type_nos == AV_PICTURE_TYPE_B))
        ff_h264_pred_weight_table(gb, p->ps.sps, ref_count, slice_type_nos,
                                  &pwt);

    if (get_bits1(gb)) { // adaptive_ref_pic_marking_mode_flag
        int i;
        for (i = 0; i < MAX_MMCO_COUNT; i++) {
            MMCOOpcode opcode = get_ue_golomb_31(gb);
            if (opcode > (unsigned) MMCO_LONG) {
                av_log(h->avctx, AV_LOG_ERROR,
                       "illegal memory management control operation %d\n",
                       opcode);
                return AVERROR_INVALIDDATA;
            }
            if (opcode == MMCO_END)
               return 0;
            else if (opcode == MMCO_RESET)
                return 1;

            if (opcode == MMCO_SHORT2UNUSED || opcode == MMCO_SHORT2LONG)
                get_ue_golomb_long(gb); // difference_of_pic_nums_minus1
            if (opcode == MMCO_SHORT2LONG || opcode == MMCO_LONG2UNUSED ||
                opcode == MMCO_LONG || opcode == MMCO_SET_MAX_LONG)
                get_ue_golomb_31(gb);
        }
    }

    return 0;
}

/**
 * Parse NAL units of found picture and decode some basic information.
 *
 * @param s parser context.
 * @param avctx codec context.
 * @param buf buffer with field/frame data.
 * @param buf_size size of the buffer.
 */
static inline int parse_nal_units(AVCodecParserContext *s,
                                  AVCodecContext *avctx,
                                  const uint8_t * const buf, int buf_size)
{
    H264ParseContext *p = s->priv_data;
    H264Context      *h = &p->h;
    H2645NAL nal = { NULL };
    int buf_index, next_avc;
    unsigned int pps_id;
    unsigned int slice_type;
    int state = -1, got_reset = 0;
    int q264 = buf_size >=4 && !memcmp("Q264", buf, 4);
    int field_poc[2];
    int ret;

    /* set some sane default values */
    s->pict_type         = AV_PICTURE_TYPE_I;
    s->key_frame         = 0;
    s->picture_structure = AV_PICTURE_STRUCTURE_UNKNOWN;

    h->avctx = avctx;
    ff_h264_sei_uninit(&p->sei);
    h->sei.frame_packing.frame_packing_arrangement_cancel_flag = -1;

    if (!buf_size)
        return 0;

    buf_index     = 0;
    next_avc      = h->is_avc ? 0 : buf_size;
    for (;;) {
        const SPS *sps;
        int src_length, consumed, nalsize = 0;

        if (buf_index >= next_avc) {
            nalsize = get_avc_nalsize(h, buf, buf_size, &buf_index);
            if (nalsize < 0)
                break;
            next_avc = buf_index + nalsize;
        } else {
            buf_index = find_start_code(buf, buf_size, buf_index, next_avc);
            if (buf_index >= buf_size)
                break;
            if (buf_index >= next_avc)
                continue;
        }
        src_length = next_avc - buf_index;

        state = buf[buf_index];
        switch (state & 0x1f) {
        case NAL_SLICE:
        case NAL_IDR_SLICE:
            // Do not walk the whole buffer just to decode slice header
            if ((state & 0x1f) == NAL_IDR_SLICE || ((state >> 5) & 0x3) == 0) {
                /* IDR or disposable slice
                 * No need to decode many bytes because MMCOs shall not be present. */
                if (src_length > 60)
                    src_length = 60;
            } else {
                /* To decode up to MMCOs */
                if (src_length > 1000)
                    src_length = 1000;
            }
            break;
        }
        consumed = ff_h2645_extract_rbsp(buf + buf_index, src_length, &nal);
        if (consumed < 0)
            break;

        buf_index += consumed;

        ret = init_get_bits8(&nal.gb, nal.data, nal.size);
        if (ret < 0)
            goto fail;
        get_bits1(&nal.gb);
        nal.ref_idc = get_bits(&nal.gb, 2);
        nal.type    = get_bits(&nal.gb, 5);

        h->gb            = nal.gb;
        h->nal_ref_idc   = nal.ref_idc;
        h->nal_unit_type = nal.type;

        switch (h->nal_unit_type) {
        case NAL_SPS:
            ff_h264_decode_seq_parameter_set(&nal.gb, avctx, &p->ps, 0);
            break;
        case NAL_PPS:
            ff_h264_decode_picture_parameter_set(&nal.gb, avctx, &p->ps,
                                                 nal.size_bits);
            break;
        case NAL_SEI:
            ff_h264_sei_decode(&p->sei, &nal.gb, &p->ps, avctx);
            break;
        case NAL_IDR_SLICE:
            s->key_frame = 1;

            p->poc.prev_frame_num        = 0;
            p->poc.prev_frame_num_offset = 0;
            p->poc.prev_poc_msb          =
            p->poc.prev_poc_lsb          = 0;
        /* fall through */
        case NAL_SLICE:
            get_ue_golomb_long(&nal.gb);  // skip first_mb_in_slice
            slice_type   = get_ue_golomb_31(&nal.gb);
            s->pict_type = ff_h264_golomb_to_pict_type[slice_type % 5];
            if (p->sei.recovery_point.recovery_frame_cnt >= 0) {
                /* key frame, since recovery_frame_cnt is set */
                s->key_frame = 1;
            }
            pps_id = get_ue_golomb(&nal.gb);
            if (pps_id >= MAX_PPS_COUNT) {
                av_log(h->avctx, AV_LOG_ERROR,
                       "pps_id %u out of range\n", pps_id);
                goto fail;
            }
            if (!p->ps.pps_list[pps_id]) {
                av_log(h->avctx, AV_LOG_ERROR,
                       "non-existing PPS %u referenced\n", pps_id);
                goto fail;
            }
            p->ps.pps = (const PPS*)p->ps.pps_list[pps_id]->data;
            if (!p->ps.sps_list[p->ps.pps->sps_id]) {
                av_log(h->avctx, AV_LOG_ERROR,
                       "non-existing SPS %u referenced\n", p->ps.pps->sps_id);
                goto fail;
            }
            p->ps.sps = (SPS*)p->ps.sps_list[p->ps.pps->sps_id]->data;

            h->ps.sps = p->ps.sps;
            h->ps.pps = p->ps.pps;
            sps = p->ps.sps;

            // heuristic to detect non marked keyframes
            if (h->ps.sps->ref_frame_count <= 1 && h->ps.pps->ref_count[0] <= 1 && s->pict_type == AV_PICTURE_TYPE_I)
                s->key_frame = 1;

            p->poc.frame_num = get_bits(&nal.gb, sps->log2_max_frame_num);

            s->coded_width  = 16 * sps->mb_width;
            s->coded_height = 16 * sps->mb_height;
            s->width        = s->coded_width  - (sps->crop_right + sps->crop_left);
            s->height       = s->coded_height - (sps->crop_top   + sps->crop_bottom);
            if (s->width <= 0 || s->height <= 0) {
                s->width  = s->coded_width;
                s->height = s->coded_height;
            }

            switch (sps->bit_depth_luma) {
            case 9:
                if (CHROMA444(h))      s->format = AV_PIX_FMT_YUV444P9;
                else if (CHROMA422(h)) s->format = AV_PIX_FMT_YUV422P9;
                else                   s->format = AV_PIX_FMT_YUV420P9;
                break;
            case 10:
                if (CHROMA444(h))      s->format = AV_PIX_FMT_YUV444P10;
                else if (CHROMA422(h)) s->format = AV_PIX_FMT_YUV422P10;
                else                   s->format = AV_PIX_FMT_YUV420P10;
                break;
            case 8:
                if (CHROMA444(h))      s->format = AV_PIX_FMT_YUV444P;
                else if (CHROMA422(h)) s->format = AV_PIX_FMT_YUV422P;
                else                   s->format = AV_PIX_FMT_YUV420P;
                break;
            default:
                s->format = AV_PIX_FMT_NONE;
            }

            avctx->profile = ff_h264_get_profile(sps);
            avctx->level   = sps->level_idc;

            if (sps->frame_mbs_only_flag) {
                h->picture_structure = PICT_FRAME;
            } else {
                if (get_bits1(&nal.gb)) { // field_pic_flag
                    h->picture_structure = PICT_TOP_FIELD + get_bits1(&nal.gb); // bottom_field_flag
                } else {
                    h->picture_structure = PICT_FRAME;
                }
            }

            if (h->nal_unit_type == NAL_IDR_SLICE)
                get_ue_golomb_long(&nal.gb); /* idr_pic_id */
            if (sps->poc_type == 0) {
                p->poc.poc_lsb = get_bits(&nal.gb, sps->log2_max_poc_lsb);

                if (p->ps.pps->pic_order_present == 1 &&
                    h->picture_structure == PICT_FRAME)
                    p->poc.delta_poc_bottom = get_se_golomb(&nal.gb);
            }

            if (sps->poc_type == 1 &&
                !sps->delta_pic_order_always_zero_flag) {
                p->poc.delta_poc[0] = get_se_golomb(&nal.gb);

                if (p->ps.pps->pic_order_present == 1 &&
                    h->picture_structure == PICT_FRAME)
                    p->poc.delta_poc[1] = get_se_golomb(&nal.gb);
            }

            /* Decode POC of this picture.
             * The prev_ values needed for decoding POC of the next picture are not set here. */
            field_poc[0] = field_poc[1] = INT_MAX;
            ff_h264_init_poc(field_poc, &s->output_picture_number, sps,
                             &p->poc, h->picture_structure, nal.ref_idc);

            /* Continue parsing to check if MMCO_RESET is present.
             * FIXME: MMCO_RESET could appear in non-first slice.
             *        Maybe, we should parse all undisposable non-IDR slice of this
             *        picture until encountering MMCO_RESET in a slice of it. */
            if (h->nal_ref_idc && h->nal_unit_type != NAL_IDR_SLICE) {
                got_reset = scan_mmco_reset(s, &nal.gb);
                if (got_reset < 0)
                    goto fail;
            }

            /* Set up the prev_ values for decoding POC of the next picture. */
            p->poc.prev_frame_num        = got_reset ? 0 : p->poc.frame_num;
            p->poc.prev_frame_num_offset = got_reset ? 0 : p->poc.frame_num_offset;
            if (h->nal_ref_idc != 0) {
                if (!got_reset) {
                    p->poc.prev_poc_msb = p->poc.poc_msb;
                    p->poc.prev_poc_lsb = p->poc.poc_lsb;
                } else {
                    p->poc.prev_poc_msb = 0;
                    p->poc.prev_poc_lsb =
                        h->picture_structure == PICT_BOTTOM_FIELD ? 0 : field_poc[0];
                }
            }

            if (sps->pic_struct_present_flag) {
                switch (p->sei.picture_timing.pic_struct) {
                case SEI_PIC_STRUCT_TOP_FIELD:
                case SEI_PIC_STRUCT_BOTTOM_FIELD:
                    s->repeat_pict = 0;
                    break;
                case SEI_PIC_STRUCT_FRAME:
                case SEI_PIC_STRUCT_TOP_BOTTOM:
                case SEI_PIC_STRUCT_BOTTOM_TOP:
                    s->repeat_pict = 1;
                    break;
                case SEI_PIC_STRUCT_TOP_BOTTOM_TOP:
                case SEI_PIC_STRUCT_BOTTOM_TOP_BOTTOM:
                    s->repeat_pict = 2;
                    break;
                case SEI_PIC_STRUCT_FRAME_DOUBLING:
                    s->repeat_pict = 3;
                    break;
                case SEI_PIC_STRUCT_FRAME_TRIPLING:
                    s->repeat_pict = 5;
                    break;
                default:
                    s->repeat_pict = h->picture_structure == PICT_FRAME ? 1 : 0;
                    break;
                }
            } else {
                s->repeat_pict = h->picture_structure == PICT_FRAME ? 1 : 0;
            }

            if (h->picture_structure == PICT_FRAME) {
                s->picture_structure = AV_PICTURE_STRUCTURE_FRAME;
                if (sps->pic_struct_present_flag) {
                    switch (p->sei.picture_timing.pic_struct) {
                    case SEI_PIC_STRUCT_TOP_BOTTOM:
                    case SEI_PIC_STRUCT_TOP_BOTTOM_TOP:
                        s->field_order = AV_FIELD_TT;
                        break;
                    case SEI_PIC_STRUCT_BOTTOM_TOP:
                    case SEI_PIC_STRUCT_BOTTOM_TOP_BOTTOM:
                        s->field_order = AV_FIELD_BB;
                        break;
                    default:
                        s->field_order = AV_FIELD_PROGRESSIVE;
                        break;
                    }
                } else {
                    if (field_poc[0] < field_poc[1])
                        s->field_order = AV_FIELD_TT;
                    else if (field_poc[0] > field_poc[1])
                        s->field_order = AV_FIELD_BB;
                    else
                        s->field_order = AV_FIELD_PROGRESSIVE;
                }
            } else {
                if (h->picture_structure == PICT_TOP_FIELD)
                    s->picture_structure = AV_PICTURE_STRUCTURE_TOP_FIELD;
                else
                    s->picture_structure = AV_PICTURE_STRUCTURE_BOTTOM_FIELD;
                s->field_order = AV_FIELD_UNKNOWN;
            }

            av_freep(&nal.rbsp_buffer);
            return 0; /* no need to evaluate the rest */
        }
    }
    if (q264) {
        av_freep(&nal.rbsp_buffer);
        return 0;
    }
    /* didn't find a picture! */
    av_log(h->avctx, AV_LOG_ERROR, "missing picture in access unit with size %d\n", buf_size);
fail:
    av_freep(&nal.rbsp_buffer);
    return -1;
}

static int h264_parse(AVCodecParserContext *s,
                      AVCodecContext *avctx,
                      const uint8_t **poutbuf, int *poutbuf_size,
                      const uint8_t *buf, int buf_size)
{
    H264ParseContext *p = s->priv_data;
    H264Context      *h = &p->h;
    ParseContext *pc = &p->pc;
    int next;

    if (!p->got_first) {
        p->got_first = 1;
        if (avctx->extradata_size) {
            int i;

            h->avctx = avctx;
            // must be done like in decoder, otherwise opening the parser,
            // letting it create extradata and then closing and opening again
            // will cause has_b_frames to be always set.
            // Note that estimate_timings_from_pts does exactly this.
            if (!avctx->has_b_frames)
                h->low_delay = 1;
<<<<<<< HEAD
            ff_h264_decode_extradata(h, avctx->extradata, avctx->extradata_size);

            for (i = 0; i < FF_ARRAY_ELEMS(p->ps.sps_list); i++) {
                av_buffer_unref(&p->ps.sps_list[i]);
                if (h->ps.sps_list[i]) {
                    p->ps.sps_list[i] = av_buffer_ref(h->ps.sps_list[i]);
                    if (!p->ps.sps_list[i])
                        return AVERROR(ENOMEM);
                }
            }
            for (i = 0; i < FF_ARRAY_ELEMS(p->ps.pps_list); i++) {
                av_buffer_unref(&p->ps.pps_list[i]);
                if (h->ps.pps_list[i]) {
                    p->ps.pps_list[i] = av_buffer_ref(h->ps.pps_list[i]);
                    if (!p->ps.pps_list[i])
                        return AVERROR(ENOMEM);
                }
            }

            p->ps.sps = h->ps.sps;
=======
            ff_h264_decode_extradata(avctx->extradata, avctx->extradata_size,
                                     &p->ps, &p->is_avc, &p->nal_length_size,
                                     avctx->err_recognition, avctx);
>>>>>>> 98c97994
        }
    }

    if (s->flags & PARSER_FLAG_COMPLETE_FRAMES) {
        next = buf_size;
    } else {
        next = h264_find_frame_end(p, buf, buf_size);

        if (ff_combine_frame(pc, next, &buf, &buf_size) < 0) {
            *poutbuf      = NULL;
            *poutbuf_size = 0;
            return buf_size;
        }

        if (next < 0 && next != END_NOT_FOUND) {
            av_assert1(pc->last_index + next >= 0);
            h264_find_frame_end(p, &pc->buffer[pc->last_index + next], -next); // update state
        }
    }

    parse_nal_units(s, avctx, buf, buf_size);

    if (avctx->framerate.num)
        avctx->time_base = av_inv_q(av_mul_q(avctx->framerate, (AVRational){avctx->ticks_per_frame, 1}));
    if (p->sei.picture_timing.cpb_removal_delay >= 0) {
        s->dts_sync_point    = p->sei.buffering_period.present;
        s->dts_ref_dts_delta = p->sei.picture_timing.cpb_removal_delay;
        s->pts_dts_delta     = p->sei.picture_timing.dpb_output_delay;
    } else {
        s->dts_sync_point    = INT_MIN;
        s->dts_ref_dts_delta = INT_MIN;
        s->pts_dts_delta     = INT_MIN;
    }

    if (s->flags & PARSER_FLAG_ONCE) {
        s->flags &= PARSER_FLAG_COMPLETE_FRAMES;
    }

    *poutbuf      = buf;
    *poutbuf_size = buf_size;
    return next;
}

static int h264_split(AVCodecContext *avctx,
                      const uint8_t *buf, int buf_size)
{
    uint32_t state = -1;
    int has_sps    = 0;
    int has_pps    = 0;
    const uint8_t *ptr = buf, *end = buf + buf_size;
    int nalu_type;

    while (ptr < end) {
        ptr = avpriv_find_start_code(ptr, end, &state);
        if ((state & 0xFFFFFF00) != 0x100)
            break;
        nalu_type = state & 0x1F;
        if (nalu_type == NAL_SPS) {
            has_sps = 1;
        } else if (nalu_type == NAL_PPS)
            has_pps = 1;
        /* else if (nalu_type == 0x01 ||
         *     nalu_type == 0x02 ||
         *     nalu_type == 0x05) {
         *  }
         */
        else if ((nalu_type != NAL_SEI || has_pps) &&
                  nalu_type != NAL_AUD && nalu_type != NAL_SPS_EXT &&
                  nalu_type != 0x0f) {
            if (has_sps) {
                while (ptr - 4 > buf && ptr[-5] == 0)
                    ptr--;
                return ptr - 4 - buf;
            }
        }
    }

    return 0;
}

static void h264_close(AVCodecParserContext *s)
{
    H264ParseContext *p = s->priv_data;
    H264Context      *h = &p->h;
    ParseContext *pc = &p->pc;
    int i;

    av_freep(&pc->buffer);
    ff_h264_free_context(h);

    ff_h264_sei_uninit(&p->sei);

    for (i = 0; i < FF_ARRAY_ELEMS(p->ps.sps_list); i++)
        av_buffer_unref(&p->ps.sps_list[i]);

    for (i = 0; i < FF_ARRAY_ELEMS(p->ps.pps_list); i++)
        av_buffer_unref(&p->ps.pps_list[i]);
}

static av_cold int init(AVCodecParserContext *s)
{
    H264ParseContext *p = s->priv_data;
    H264Context      *h = &p->h;

    h->slice_ctx = av_mallocz(sizeof(*h->slice_ctx));
    if (!h->slice_ctx)
        return 0;
    h->nb_slice_ctx = 1;

    h->slice_context_count = 1;
    ff_h264dsp_init(&p->h264dsp, 8, 1);
    return 0;
}

AVCodecParser ff_h264_parser = {
    .codec_ids      = { AV_CODEC_ID_H264 },
    .priv_data_size = sizeof(H264ParseContext),
    .parser_init    = init,
    .parser_parse   = h264_parse,
    .parser_close   = h264_close,
    .split          = h264_split,
};<|MERGE_RESOLUTION|>--- conflicted
+++ resolved
@@ -66,20 +66,20 @@
     uint32_t state;
     ParseContext *pc = &p->pc;
 
-    int next_avc= h->is_avc ? 0 : buf_size;
+    int next_avc = p->is_avc ? 0 : buf_size;
 //    mb_addr= pc->mb_addr - 1;
     state = pc->state;
     if (state > 13)
         state = 7;
 
-    if (h->is_avc && !h->nal_length_size)
+    if (p->is_avc && !p->nal_length_size)
         av_log(h->avctx, AV_LOG_ERROR, "AVC-parser: nal length size invalid\n");
 
     for (i = 0; i < buf_size; i++) {
         if (i >= next_avc) {
             int nalsize = 0;
             i = next_avc;
-            for (j = 0; j < h->nal_length_size; j++)
+            for (j = 0; j < p->nal_length_size; j++)
                 nalsize = (nalsize << 8) | buf[i++];
             if (nalsize <= 0 || nalsize > buf_size - i) {
                 av_log(h->avctx, AV_LOG_ERROR, "AVC-parser: nal size %d remaining %d\n", nalsize, buf_size - i);
@@ -134,14 +134,14 @@
         }
     }
     pc->state = state;
-    if (h->is_avc)
+    if (p->is_avc)
         return next_avc;
     return END_NOT_FOUND;
 
 found:
     pc->state             = 7;
     pc->frame_start_found = 0;
-    if (h->is_avc)
+    if (p->is_avc)
         return next_avc;
     return i - (state & 5) - 5 * (state > 7);
 }
@@ -222,6 +222,26 @@
     }
 
     return 0;
+}
+
+static inline int get_avc_nalsize(H264ParseContext *p, const uint8_t *buf,
+                                  int buf_size, int *buf_index, void *logctx)
+{
+    int i, nalsize = 0;
+
+    if (*buf_index >= buf_size - p->nal_length_size) {
+        // the end of the buffer is reached, refill it
+        return AVERROR(EAGAIN);
+    }
+
+    for (i = 0; i < p->nal_length_size; i++)
+        nalsize = ((unsigned)nalsize << 8) | buf[(*buf_index)++];
+    if (nalsize <= 0 || nalsize > buf_size - *buf_index) {
+        av_log(logctx, AV_LOG_ERROR,
+               "AVC: nal size %d\n", nalsize);
+        return AVERROR_INVALIDDATA;
+    }
+    return nalsize;
 }
 
 /**
@@ -260,13 +280,13 @@
         return 0;
 
     buf_index     = 0;
-    next_avc      = h->is_avc ? 0 : buf_size;
+    next_avc      = p->is_avc ? 0 : buf_size;
     for (;;) {
         const SPS *sps;
         int src_length, consumed, nalsize = 0;
 
         if (buf_index >= next_avc) {
-            nalsize = get_avc_nalsize(h, buf, buf_size, &buf_index);
+            nalsize = get_avc_nalsize(p, buf, buf_size, &buf_index, avctx);
             if (nalsize < 0)
                 break;
             next_avc = buf_index + nalsize;
@@ -549,8 +569,6 @@
     if (!p->got_first) {
         p->got_first = 1;
         if (avctx->extradata_size) {
-            int i;
-
             h->avctx = avctx;
             // must be done like in decoder, otherwise opening the parser,
             // letting it create extradata and then closing and opening again
@@ -558,32 +576,9 @@
             // Note that estimate_timings_from_pts does exactly this.
             if (!avctx->has_b_frames)
                 h->low_delay = 1;
-<<<<<<< HEAD
-            ff_h264_decode_extradata(h, avctx->extradata, avctx->extradata_size);
-
-            for (i = 0; i < FF_ARRAY_ELEMS(p->ps.sps_list); i++) {
-                av_buffer_unref(&p->ps.sps_list[i]);
-                if (h->ps.sps_list[i]) {
-                    p->ps.sps_list[i] = av_buffer_ref(h->ps.sps_list[i]);
-                    if (!p->ps.sps_list[i])
-                        return AVERROR(ENOMEM);
-                }
-            }
-            for (i = 0; i < FF_ARRAY_ELEMS(p->ps.pps_list); i++) {
-                av_buffer_unref(&p->ps.pps_list[i]);
-                if (h->ps.pps_list[i]) {
-                    p->ps.pps_list[i] = av_buffer_ref(h->ps.pps_list[i]);
-                    if (!p->ps.pps_list[i])
-                        return AVERROR(ENOMEM);
-                }
-            }
-
-            p->ps.sps = h->ps.sps;
-=======
             ff_h264_decode_extradata(avctx->extradata, avctx->extradata_size,
                                      &p->ps, &p->is_avc, &p->nal_length_size,
                                      avctx->err_recognition, avctx);
->>>>>>> 98c97994
         }
     }
 
