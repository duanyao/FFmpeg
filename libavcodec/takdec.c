/*
 * TAK decoder
 * Copyright (c) 2012 Paul B Mahol
 *
 * This file is part of FFmpeg.
 *
 * FFmpeg is free software; you can redistribute it and/or
 * modify it under the terms of the GNU Lesser General Public
 * License as published by the Free Software Foundation; either
 * version 2.1 of the License, or (at your option) any later version.
 *
 * FFmpeg is distributed in the hope that it will be useful,
 * but WITHOUT ANY WARRANTY; without even the implied warranty of
 * MERCHANTABILITY or FITNESS FOR A PARTICULAR PURPOSE.  See the GNU
 * Lesser General Public License for more details.
 *
 * You should have received a copy of the GNU Lesser General Public
 * License along with FFmpeg; if not, write to the Free Software
 * Foundation, Inc., 51 Franklin Street, Fifth Floor, Boston, MA 02110-1301 USA
 */

/**
 * @file
 * TAK (Tom's lossless Audio Kompressor) decoder
 * @author Paul B Mahol
 */

#include "libavutil/internal.h"
#include "libavutil/samplefmt.h"
#include "tak.h"
#include "audiodsp.h"
#include "thread.h"
#include "avcodec.h"
#include "internal.h"
#include "unary.h"

#define MAX_SUBFRAMES     8                         ///< max number of subframes per channel
#define MAX_PREDICTORS  256

typedef struct MCDParam {
    int8_t present;                                 ///< decorrelation parameter availability for this channel
    int8_t index;                                   ///< index into array of decorrelation types
    int8_t chan1;
    int8_t chan2;
} MCDParam;

typedef struct TAKDecContext {
    AVCodecContext *avctx;                          ///< parent AVCodecContext
    AudioDSPContext adsp;
    TAKStreamInfo   ti;
    GetBitContext   gb;                             ///< bitstream reader initialized to start at the current frame

    int             uval;
    int             nb_samples;                     ///< number of samples in the current frame
    uint8_t        *decode_buffer;
    unsigned int    decode_buffer_size;
    int32_t        *decoded[TAK_MAX_CHANNELS];      ///< decoded samples for each channel

    int8_t          lpc_mode[TAK_MAX_CHANNELS];
    int8_t          sample_shift[TAK_MAX_CHANNELS]; ///< shift applied to every sample in the channel
    int16_t         predictors[MAX_PREDICTORS];
    int             nb_subframes;                   ///< number of subframes in the current frame
    int16_t         subframe_len[MAX_SUBFRAMES];    ///< subframe length in samples
    int             subframe_scale;

    int8_t          dmode;                          ///< channel decorrelation type in the current frame

    MCDParam        mcdparams[TAK_MAX_CHANNELS];    ///< multichannel decorrelation parameters

    int8_t          coding_mode[128];
    DECLARE_ALIGNED(16, int16_t, filter)[MAX_PREDICTORS];
    DECLARE_ALIGNED(16, int16_t, residues)[544];
} TAKDecContext;

static const int8_t mc_dmodes[] = { 1, 3, 4, 6, };

static const uint16_t predictor_sizes[] = {
    4, 8, 12, 16, 24, 32, 48, 64, 80, 96, 128, 160, 192, 224, 256, 0,
};

static const struct CParam {
    int init;
    int escape;
    int scale;
    int aescape;
    int bias;
} xcodes[50] = {
    { 0x01, 0x0000001, 0x0000001, 0x0000003, 0x0000008 },
    { 0x02, 0x0000003, 0x0000001, 0x0000007, 0x0000006 },
    { 0x03, 0x0000005, 0x0000002, 0x000000E, 0x000000D },
    { 0x03, 0x0000003, 0x0000003, 0x000000D, 0x0000018 },
    { 0x04, 0x000000B, 0x0000004, 0x000001C, 0x0000019 },
    { 0x04, 0x0000006, 0x0000006, 0x000001A, 0x0000030 },
    { 0x05, 0x0000016, 0x0000008, 0x0000038, 0x0000032 },
    { 0x05, 0x000000C, 0x000000C, 0x0000034, 0x0000060 },
    { 0x06, 0x000002C, 0x0000010, 0x0000070, 0x0000064 },
    { 0x06, 0x0000018, 0x0000018, 0x0000068, 0x00000C0 },
    { 0x07, 0x0000058, 0x0000020, 0x00000E0, 0x00000C8 },
    { 0x07, 0x0000030, 0x0000030, 0x00000D0, 0x0000180 },
    { 0x08, 0x00000B0, 0x0000040, 0x00001C0, 0x0000190 },
    { 0x08, 0x0000060, 0x0000060, 0x00001A0, 0x0000300 },
    { 0x09, 0x0000160, 0x0000080, 0x0000380, 0x0000320 },
    { 0x09, 0x00000C0, 0x00000C0, 0x0000340, 0x0000600 },
    { 0x0A, 0x00002C0, 0x0000100, 0x0000700, 0x0000640 },
    { 0x0A, 0x0000180, 0x0000180, 0x0000680, 0x0000C00 },
    { 0x0B, 0x0000580, 0x0000200, 0x0000E00, 0x0000C80 },
    { 0x0B, 0x0000300, 0x0000300, 0x0000D00, 0x0001800 },
    { 0x0C, 0x0000B00, 0x0000400, 0x0001C00, 0x0001900 },
    { 0x0C, 0x0000600, 0x0000600, 0x0001A00, 0x0003000 },
    { 0x0D, 0x0001600, 0x0000800, 0x0003800, 0x0003200 },
    { 0x0D, 0x0000C00, 0x0000C00, 0x0003400, 0x0006000 },
    { 0x0E, 0x0002C00, 0x0001000, 0x0007000, 0x0006400 },
    { 0x0E, 0x0001800, 0x0001800, 0x0006800, 0x000C000 },
    { 0x0F, 0x0005800, 0x0002000, 0x000E000, 0x000C800 },
    { 0x0F, 0x0003000, 0x0003000, 0x000D000, 0x0018000 },
    { 0x10, 0x000B000, 0x0004000, 0x001C000, 0x0019000 },
    { 0x10, 0x0006000, 0x0006000, 0x001A000, 0x0030000 },
    { 0x11, 0x0016000, 0x0008000, 0x0038000, 0x0032000 },
    { 0x11, 0x000C000, 0x000C000, 0x0034000, 0x0060000 },
    { 0x12, 0x002C000, 0x0010000, 0x0070000, 0x0064000 },
    { 0x12, 0x0018000, 0x0018000, 0x0068000, 0x00C0000 },
    { 0x13, 0x0058000, 0x0020000, 0x00E0000, 0x00C8000 },
    { 0x13, 0x0030000, 0x0030000, 0x00D0000, 0x0180000 },
    { 0x14, 0x00B0000, 0x0040000, 0x01C0000, 0x0190000 },
    { 0x14, 0x0060000, 0x0060000, 0x01A0000, 0x0300000 },
    { 0x15, 0x0160000, 0x0080000, 0x0380000, 0x0320000 },
    { 0x15, 0x00C0000, 0x00C0000, 0x0340000, 0x0600000 },
    { 0x16, 0x02C0000, 0x0100000, 0x0700000, 0x0640000 },
    { 0x16, 0x0180000, 0x0180000, 0x0680000, 0x0C00000 },
    { 0x17, 0x0580000, 0x0200000, 0x0E00000, 0x0C80000 },
    { 0x17, 0x0300000, 0x0300000, 0x0D00000, 0x1800000 },
    { 0x18, 0x0B00000, 0x0400000, 0x1C00000, 0x1900000 },
    { 0x18, 0x0600000, 0x0600000, 0x1A00000, 0x3000000 },
    { 0x19, 0x1600000, 0x0800000, 0x3800000, 0x3200000 },
    { 0x19, 0x0C00000, 0x0C00000, 0x3400000, 0x6000000 },
    { 0x1A, 0x2C00000, 0x1000000, 0x7000000, 0x6400000 },
    { 0x1A, 0x1800000, 0x1800000, 0x6800000, 0xC000000 },
};

static int set_bps_params(AVCodecContext *avctx)
{
    switch (avctx->bits_per_raw_sample) {
    case 8:
        avctx->sample_fmt = AV_SAMPLE_FMT_U8P;
        break;
    case 16:
        avctx->sample_fmt = AV_SAMPLE_FMT_S16P;
        break;
    case 24:
        avctx->sample_fmt = AV_SAMPLE_FMT_S32P;
        break;
    default:
        av_log(avctx, AV_LOG_ERROR, "invalid/unsupported bits per sample: %d\n",
               avctx->bits_per_raw_sample);
        return AVERROR_INVALIDDATA;
    }

    return 0;
}

static void set_sample_rate_params(AVCodecContext *avctx)
{
    TAKDecContext *s  = avctx->priv_data;
    int shift         = 3 - (avctx->sample_rate / 11025);
    shift             = FFMAX(0, shift);
    s->uval           = FFALIGN(avctx->sample_rate + 511 >> 9, 4) << shift;
    s->subframe_scale = FFALIGN(avctx->sample_rate + 511 >> 9, 4) << 1;
}

static av_cold int tak_decode_init(AVCodecContext *avctx)
{
    TAKDecContext *s = avctx->priv_data;

    ff_audiodsp_init(&s->adsp);

    s->avctx = avctx;
    avctx->bits_per_raw_sample = avctx->bits_per_coded_sample;

    set_sample_rate_params(avctx);

    return set_bps_params(avctx);
}

static void decode_lpc(int32_t *coeffs, int mode, int length)
{
    int i;

    if (length < 2)
        return;

    if (mode == 1) {
        int a1 = *coeffs++;
        for (i = 0; i < length - 1 >> 1; i++) {
            *coeffs   += a1;
            coeffs[1] += *coeffs;
            a1         = coeffs[1];
            coeffs    += 2;
        }
        if (length - 1 & 1)
            *coeffs += a1;
    } else if (mode == 2) {
        int a1    = coeffs[1];
        int a2    = a1 + *coeffs;
        coeffs[1] = a2;
        if (length > 2) {
            coeffs += 2;
            for (i = 0; i < length - 2 >> 1; i++) {
                int a3    = *coeffs + a1;
                int a4    = a3 + a2;
                *coeffs   = a4;
                a1        = coeffs[1] + a3;
                a2        = a1 + a4;
                coeffs[1] = a2;
                coeffs   += 2;
            }
            if (length & 1)
                *coeffs += a1 + a2;
        }
    } else if (mode == 3) {
        int a1    = coeffs[1];
        int a2    = a1 + *coeffs;
        coeffs[1] = a2;
        if (length > 2) {
            int a3  = coeffs[2];
            int a4  = a3 + a1;
            int a5  = a4 + a2;
            coeffs += 3;
            for (i = 0; i < length - 3; i++) {
                a3     += *coeffs;
                a4     += a3;
                a5     += a4;
                *coeffs = a5;
                coeffs++;
            }
        }
    }
}

static int decode_segment(TAKDecContext *s, int8_t mode, int32_t *decoded, int len)
{
    struct CParam code;
    GetBitContext *gb = &s->gb;
    int i;

    if (!mode) {
        memset(decoded, 0, len * sizeof(*decoded));
        return 0;
    }

    if (mode > FF_ARRAY_ELEMS(xcodes))
        return AVERROR_INVALIDDATA;
    code = xcodes[mode - 1];

    for (i = 0; i < len; i++) {
        int x = get_bits_long(gb, code.init);
        if (x >= code.escape && get_bits1(gb)) {
            x |= 1 << code.init;
            if (x >= code.aescape) {
                int scale = get_unary(gb, 1, 9);
                if (scale == 9) {
                    int scale_bits = get_bits(gb, 3);
                    if (scale_bits > 0) {
                        if (scale_bits == 7) {
                            scale_bits += get_bits(gb, 5);
                            if (scale_bits > 29)
                                return AVERROR_INVALIDDATA;
                        }
                        scale = get_bits_long(gb, scale_bits) + 1;
                        x    += code.scale * scale;
                    }
                    x += code.bias;
                } else
                    x += code.scale * scale - code.escape;
            } else
                x -= code.escape;
        }
        decoded[i] = (x >> 1) ^ -(x & 1);
    }

    return 0;
}

static int decode_residues(TAKDecContext *s, int32_t *decoded, int length)
{
    GetBitContext *gb = &s->gb;
    int i, mode, ret;

    if (length > s->nb_samples)
        return AVERROR_INVALIDDATA;

    if (get_bits1(gb)) {
        int wlength, rval;

        wlength = length / s->uval;

        rval = length - (wlength * s->uval);

        if (rval < s->uval / 2)
            rval += s->uval;
        else
            wlength++;

        if (wlength <= 1 || wlength > 128)
            return AVERROR_INVALIDDATA;

        s->coding_mode[0] = mode = get_bits(gb, 6);

        for (i = 1; i < wlength; i++) {
            int c = get_unary(gb, 1, 6);

            switch (c) {
            case 6:
                mode = get_bits(gb, 6);
                break;
            case 5:
            case 4:
            case 3: {
                /* mode += sign ? (1 - c) : (c - 1) */
                int sign = get_bits1(gb);
                mode    += (-sign ^ (c - 1)) + sign;
                break;
            }
            case 2:
                mode++;
                break;
            case 1:
                mode--;
                break;
            }
            s->coding_mode[i] = mode;
        }

        i = 0;
        while (i < wlength) {
            int len = 0;

            mode = s->coding_mode[i];
            do {
                if (i >= wlength - 1)
                    len += rval;
                else
                    len += s->uval;
                i++;

                if (i == wlength)
                    break;
            } while (s->coding_mode[i] == mode);

            if ((ret = decode_segment(s, mode, decoded, len)) < 0)
                return ret;
            decoded += len;
        }
    } else {
        mode = get_bits(gb, 6);
        if ((ret = decode_segment(s, mode, decoded, length)) < 0)
            return ret;
    }

    return 0;
}

static int get_bits_esc4(GetBitContext *gb)
{
    if (get_bits1(gb))
        return get_bits(gb, 4) + 1;
    else
        return 0;
}

static int decode_subframe(TAKDecContext *s, int32_t *decoded,
                           int subframe_size, int prev_subframe_size)
{
    GetBitContext *gb = &s->gb;
    int x, y, i, j, ret = 0;
    int dshift, size, filter_quant, filter_order;
    int tfilter[MAX_PREDICTORS];

    if (!get_bits1(gb))
        return decode_residues(s, decoded, subframe_size);

    filter_order = predictor_sizes[get_bits(gb, 4)];

    if (prev_subframe_size > 0 && get_bits1(gb)) {
        if (filter_order > prev_subframe_size)
            return AVERROR_INVALIDDATA;

        decoded       -= filter_order;
        subframe_size += filter_order;

        if (filter_order > subframe_size)
            return AVERROR_INVALIDDATA;
    } else {
        int lpc_mode;

        if (filter_order > subframe_size)
            return AVERROR_INVALIDDATA;

        lpc_mode = get_bits(gb, 2);
        if (lpc_mode > 2)
            return AVERROR_INVALIDDATA;

        if ((ret = decode_residues(s, decoded, filter_order)) < 0)
            return ret;

        if (lpc_mode)
            decode_lpc(decoded, lpc_mode, filter_order);
    }

    dshift = get_bits_esc4(gb);
    size   = get_bits1(gb) + 6;

    filter_quant = 10;
    if (get_bits1(gb)) {
        filter_quant -= get_bits(gb, 3) + 1;
        if (filter_quant < 3)
            return AVERROR_INVALIDDATA;
    }

    s->predictors[0] = get_sbits(gb, 10);
    s->predictors[1] = get_sbits(gb, 10);
    s->predictors[2] = get_sbits(gb, size) << (10 - size);
    s->predictors[3] = get_sbits(gb, size) << (10 - size);
    if (filter_order > 4) {
        int tmp = size - get_bits1(gb);

        for (i = 4; i < filter_order; i++) {
            if (!(i & 3))
                x = tmp - get_bits(gb, 2);
            s->predictors[i] = get_sbits(gb, x) << (10 - size);
        }
    }

    tfilter[0] = s->predictors[0] << 6;
    for (i = 1; i < filter_order; i++) {
        int32_t *p1 = &tfilter[0];
        int32_t *p2 = &tfilter[i - 1];

        for (j = 0; j < (i + 1) / 2; j++) {
            x     = *p1 + (s->predictors[i] * *p2 + 256 >> 9);
            *p2  += s->predictors[i] * *p1 + 256 >> 9;
            *p1++ = x;
            p2--;
        }

        tfilter[i] = s->predictors[i] << 6;
    }

    x = 1 << (32 - (15 - filter_quant));
    y = 1 << ((15 - filter_quant) - 1);
    for (i = 0, j = filter_order - 1; i < filter_order / 2; i++, j--) {
        s->filter[j] = x - ((tfilter[i] + y) >> (15 - filter_quant));
        s->filter[i] = x - ((tfilter[j] + y) >> (15 - filter_quant));
    }

    if ((ret = decode_residues(s, &decoded[filter_order],
                               subframe_size - filter_order)) < 0)
        return ret;

    for (i = 0; i < filter_order; i++)
        s->residues[i] = *decoded++ >> dshift;

    y    = FF_ARRAY_ELEMS(s->residues) - filter_order;
    x    = subframe_size - filter_order;
    while (x > 0) {
        int tmp = FFMIN(y, x);

        for (i = 0; i < tmp; i++) {
            int v = 1 << (filter_quant - 1);

            if (filter_order & -16)
                v += s->adsp.scalarproduct_int16(&s->residues[i], s->filter,
                                                 filter_order & -16);
            for (j = filter_order & -16; j < filter_order; j += 4) {
                v += s->residues[i + j + 3] * s->filter[j + 3] +
                     s->residues[i + j + 2] * s->filter[j + 2] +
                     s->residues[i + j + 1] * s->filter[j + 1] +
                     s->residues[i + j    ] * s->filter[j    ];
            }
            v = (av_clip(v >> filter_quant, -8192, 8191) << dshift) - *decoded;
            *decoded++ = v;
            s->residues[filter_order + i] = v >> dshift;
        }

<<<<<<< HEAD
        x -= tmp;
        if (x > 0)
            memcpy(s->residues, &s->residues[y], 2 * filter_order);
=======
        v = (av_clip_intp2(v >> filter_quant, 13) << dshift) - *decoded;
        *decoded++ = v;
        s->residues[filter_order + i] = v >> dshift;
>>>>>>> 9abc80f1
    }

    emms_c();

    return 0;
}

static int decode_channel(TAKDecContext *s, int chan)
{
    AVCodecContext *avctx = s->avctx;
    GetBitContext *gb     = &s->gb;
    int32_t *decoded      = s->decoded[chan];
    int left              = s->nb_samples - 1;
    int i = 0, ret, prev = 0;

    s->sample_shift[chan] = get_bits_esc4(gb);
    if (s->sample_shift[chan] >= avctx->bits_per_raw_sample)
        return AVERROR_INVALIDDATA;

    *decoded++ = get_sbits(gb, avctx->bits_per_raw_sample - s->sample_shift[chan]);
    s->lpc_mode[chan] = get_bits(gb, 2);
    s->nb_subframes   = get_bits(gb, 3) + 1;

    if (s->nb_subframes > 1) {
        if (get_bits_left(gb) < (s->nb_subframes - 1) * 6)
            return AVERROR_INVALIDDATA;

        for (; i < s->nb_subframes - 1; i++) {
            int v = get_bits(gb, 6);

            s->subframe_len[i] = (v - prev) * s->subframe_scale;
            if (s->subframe_len[i] <= 0)
                return AVERROR_INVALIDDATA;

            left -= s->subframe_len[i];
            prev  = v;
        }

        if (left <= 0)
            return AVERROR_INVALIDDATA;
    }
    s->subframe_len[i] = left;

    prev = 0;
    for (i = 0; i < s->nb_subframes; i++) {
        if ((ret = decode_subframe(s, decoded, s->subframe_len[i], prev)) < 0)
            return ret;
        decoded += s->subframe_len[i];
        prev     = s->subframe_len[i];
    }

    return 0;
}

static int decorrelate(TAKDecContext *s, int c1, int c2, int length)
{
    GetBitContext *gb = &s->gb;
    int32_t *p1       = s->decoded[c1] + 1;
    int32_t *p2       = s->decoded[c2] + 1;
    int i;
    int dshift, dfactor;

    switch (s->dmode) {
    case 1: /* left/side */
        for (i = 0; i < length; i++) {
            int32_t a = p1[i];
            int32_t b = p2[i];
            p2[i]     = a + b;
        }
        break;
    case 2: /* side/right */
        for (i = 0; i < length; i++) {
            int32_t a = p1[i];
            int32_t b = p2[i];
            p1[i]     = b - a;
        }
        break;
    case 3: /* side/mid */
        for (i = 0; i < length; i++) {
            int32_t a = p1[i];
            int32_t b = p2[i];
            a        -= b >> 1;
            p1[i]     = a;
            p2[i]     = a + b;
        }
        break;
    case 4: /* side/left with scale factor */
        FFSWAP(int32_t*, p1, p2);
    case 5: /* side/right with scale factor */
        dshift  = get_bits_esc4(gb);
        dfactor = get_sbits(gb, 10);
        for (i = 0; i < length; i++) {
            int32_t a = p1[i];
            int32_t b = p2[i];
            b         = dfactor * (b >> dshift) + 128 >> 8 << dshift;
            p1[i]     = b - a;
        }
        break;
    case 6:
        FFSWAP(int32_t*, p1, p2);
    case 7: {
        int length2, order_half, filter_order, dval1, dval2;
        int tmp, x, code_size;

        if (length < 256)
            return AVERROR_INVALIDDATA;

        dshift       = get_bits_esc4(gb);
        filter_order = 8 << get_bits1(gb);
        dval1        = get_bits1(gb);
        dval2        = get_bits1(gb);

        for (i = 0; i < filter_order; i++) {
            if (!(i & 3))
                code_size = 14 - get_bits(gb, 3);
            s->filter[i] = get_sbits(gb, code_size);
        }

        order_half = filter_order / 2;
        length2    = length - (filter_order - 1);

        /* decorrelate beginning samples */
        if (dval1) {
            for (i = 0; i < order_half; i++) {
                int32_t a = p1[i];
                int32_t b = p2[i];
                p1[i]     = a + b;
            }
        }

        /* decorrelate ending samples */
        if (dval2) {
            for (i = length2 + order_half; i < length; i++) {
                int32_t a = p1[i];
                int32_t b = p2[i];
                p1[i]     = a + b;
            }
        }


        for (i = 0; i < filter_order; i++)
            s->residues[i] = *p2++ >> dshift;

        p1 += order_half;
        x = FF_ARRAY_ELEMS(s->residues) - filter_order;
        for (; length2 > 0; length2 -= tmp) {
            tmp = FFMIN(length2, x);

            for (i = 0; i < tmp; i++)
                s->residues[filter_order + i] = *p2++ >> dshift;

            for (i = 0; i < tmp; i++) {
                int v = 1 << 9;

                if (filter_order == 16) {
                    v += s->adsp.scalarproduct_int16(&s->residues[i], s->filter,
                                                     filter_order);
                } else {
                    v += s->residues[i + 7] * s->filter[7] +
                         s->residues[i + 6] * s->filter[6] +
                         s->residues[i + 5] * s->filter[5] +
                         s->residues[i + 4] * s->filter[4] +
                         s->residues[i + 3] * s->filter[3] +
                         s->residues[i + 2] * s->filter[2] +
                         s->residues[i + 1] * s->filter[1] +
                         s->residues[i    ] * s->filter[0];
                }

                v = (av_clip(v >> 10, -8192, 8191) << dshift) - *p1;
                *p1++ = v;
            }

<<<<<<< HEAD
            memcpy(s->residues, &s->residues[tmp], 2 * filter_order);
=======
            p1[i] = (av_clip_intp2(v >> 10, 13) << dshift) - p1[i];
>>>>>>> 9abc80f1
        }

        emms_c();
        break;
    }
    }

    return 0;
}

static int tak_decode_frame(AVCodecContext *avctx, void *data,
                            int *got_frame_ptr, AVPacket *pkt)
{
    TAKDecContext *s  = avctx->priv_data;
    AVFrame *frame    = data;
    ThreadFrame tframe = { .f = data };
    GetBitContext *gb = &s->gb;
    int chan, i, ret, hsize;

    if (pkt->size < TAK_MIN_FRAME_HEADER_BYTES)
        return AVERROR_INVALIDDATA;

    if ((ret = init_get_bits8(gb, pkt->data, pkt->size)) < 0)
        return ret;

    if ((ret = ff_tak_decode_frame_header(avctx, gb, &s->ti, 0)) < 0)
        return ret;

    hsize = get_bits_count(gb) / 8;
    if (avctx->err_recognition & (AV_EF_CRCCHECK|AV_EF_COMPLIANT)) {
        if (ff_tak_check_crc(pkt->data, hsize)) {
            av_log(avctx, AV_LOG_ERROR, "CRC error\n");
            if (avctx->err_recognition & AV_EF_EXPLODE)
                return AVERROR_INVALIDDATA;
        }
    }

    if (s->ti.codec != TAK_CODEC_MONO_STEREO &&
        s->ti.codec != TAK_CODEC_MULTICHANNEL) {
        av_log(avctx, AV_LOG_ERROR, "unsupported codec: %d\n", s->ti.codec);
        return AVERROR_PATCHWELCOME;
    }
    if (s->ti.data_type) {
        av_log(avctx, AV_LOG_ERROR,
               "unsupported data type: %d\n", s->ti.data_type);
        return AVERROR_INVALIDDATA;
    }
    if (s->ti.codec == TAK_CODEC_MONO_STEREO && s->ti.channels > 2) {
        av_log(avctx, AV_LOG_ERROR,
               "invalid number of channels: %d\n", s->ti.channels);
        return AVERROR_INVALIDDATA;
    }
    if (s->ti.channels > 6) {
        av_log(avctx, AV_LOG_ERROR,
               "unsupported number of channels: %d\n", s->ti.channels);
        return AVERROR_INVALIDDATA;
    }

    if (s->ti.frame_samples <= 0) {
        av_log(avctx, AV_LOG_ERROR, "unsupported/invalid number of samples\n");
        return AVERROR_INVALIDDATA;
    }

    avctx->bits_per_raw_sample = s->ti.bps;
    if ((ret = set_bps_params(avctx)) < 0)
        return ret;
    if (s->ti.sample_rate != avctx->sample_rate) {
        avctx->sample_rate = s->ti.sample_rate;
        set_sample_rate_params(avctx);
    }
    if (s->ti.ch_layout)
        avctx->channel_layout = s->ti.ch_layout;
    avctx->channels = s->ti.channels;

    s->nb_samples = s->ti.last_frame_samples ? s->ti.last_frame_samples
                                             : s->ti.frame_samples;

    frame->nb_samples = s->nb_samples;
    if ((ret = ff_thread_get_buffer(avctx, &tframe, 0)) < 0)
        return ret;
    ff_thread_finish_setup(avctx);

    if (avctx->bits_per_raw_sample <= 16) {
        int buf_size = av_samples_get_buffer_size(NULL, avctx->channels,
                                                  s->nb_samples,
                                                  AV_SAMPLE_FMT_S32P, 0);
        if (buf_size < 0)
            return buf_size;
        av_fast_malloc(&s->decode_buffer, &s->decode_buffer_size, buf_size);
        if (!s->decode_buffer)
            return AVERROR(ENOMEM);
        ret = av_samples_fill_arrays((uint8_t **)s->decoded, NULL,
                                     s->decode_buffer, avctx->channels,
                                     s->nb_samples, AV_SAMPLE_FMT_S32P, 0);
        if (ret < 0)
            return ret;
    } else {
        for (chan = 0; chan < avctx->channels; chan++)
            s->decoded[chan] = (int32_t *)frame->extended_data[chan];
    }

    if (s->nb_samples < 16) {
        for (chan = 0; chan < avctx->channels; chan++) {
            int32_t *decoded = s->decoded[chan];
            for (i = 0; i < s->nb_samples; i++)
                decoded[i] = get_sbits(gb, avctx->bits_per_raw_sample);
        }
    } else {
        if (s->ti.codec == TAK_CODEC_MONO_STEREO) {
            for (chan = 0; chan < avctx->channels; chan++)
                if (ret = decode_channel(s, chan))
                    return ret;

            if (avctx->channels == 2) {
                s->nb_subframes = get_bits(gb, 1) + 1;
                if (s->nb_subframes > 1) {
                    s->subframe_len[1] = get_bits(gb, 6);
                }

                s->dmode = get_bits(gb, 3);
                if (ret = decorrelate(s, 0, 1, s->nb_samples - 1))
                    return ret;
            }
        } else if (s->ti.codec == TAK_CODEC_MULTICHANNEL) {
            if (get_bits1(gb)) {
                int ch_mask = 0;

                chan = get_bits(gb, 4) + 1;
                if (chan > avctx->channels)
                    return AVERROR_INVALIDDATA;

                for (i = 0; i < chan; i++) {
                    int nbit = get_bits(gb, 4);

                    if (nbit >= avctx->channels)
                        return AVERROR_INVALIDDATA;

                    if (ch_mask & 1 << nbit)
                        return AVERROR_INVALIDDATA;

                    s->mcdparams[i].present = get_bits1(gb);
                    if (s->mcdparams[i].present) {
                        s->mcdparams[i].index = get_bits(gb, 2);
                        s->mcdparams[i].chan2 = get_bits(gb, 4);
                        if (s->mcdparams[i].index == 1) {
                            if ((nbit == s->mcdparams[i].chan2) ||
                                (ch_mask & 1 << s->mcdparams[i].chan2))
                                return AVERROR_INVALIDDATA;

                            ch_mask |= 1 << s->mcdparams[i].chan2;
                        } else if (!(ch_mask & 1 << s->mcdparams[i].chan2)) {
                            return AVERROR_INVALIDDATA;
                        }
                    }
                    s->mcdparams[i].chan1 = nbit;

                    ch_mask |= 1 << nbit;
                }
            } else {
                chan = avctx->channels;
                for (i = 0; i < chan; i++) {
                    s->mcdparams[i].present = 0;
                    s->mcdparams[i].chan1   = i;
                }
            }

            for (i = 0; i < chan; i++) {
                if (s->mcdparams[i].present && s->mcdparams[i].index == 1)
                    if (ret = decode_channel(s, s->mcdparams[i].chan2))
                        return ret;

                if (ret = decode_channel(s, s->mcdparams[i].chan1))
                    return ret;

                if (s->mcdparams[i].present) {
                    s->dmode = mc_dmodes[s->mcdparams[i].index];
                    if (ret = decorrelate(s,
                                          s->mcdparams[i].chan2,
                                          s->mcdparams[i].chan1,
                                          s->nb_samples - 1))
                        return ret;
                }
            }
        }

        for (chan = 0; chan < avctx->channels; chan++) {
            int32_t *decoded = s->decoded[chan];

            if (s->lpc_mode[chan])
                decode_lpc(decoded, s->lpc_mode[chan], s->nb_samples);

            if (s->sample_shift[chan] > 0)
                for (i = 0; i < s->nb_samples; i++)
                    decoded[i] <<= s->sample_shift[chan];
        }
    }

    align_get_bits(gb);
    skip_bits(gb, 24);
    if (get_bits_left(gb) < 0)
        av_log(avctx, AV_LOG_DEBUG, "overread\n");
    else if (get_bits_left(gb) > 0)
        av_log(avctx, AV_LOG_DEBUG, "underread\n");

    if (avctx->err_recognition & (AV_EF_CRCCHECK | AV_EF_COMPLIANT)) {
        if (ff_tak_check_crc(pkt->data + hsize,
                             get_bits_count(gb) / 8 - hsize)) {
            av_log(avctx, AV_LOG_ERROR, "CRC error\n");
            if (avctx->err_recognition & AV_EF_EXPLODE)
                return AVERROR_INVALIDDATA;
        }
    }

    /* convert to output buffer */
    switch (avctx->sample_fmt) {
    case AV_SAMPLE_FMT_U8P:
        for (chan = 0; chan < avctx->channels; chan++) {
            uint8_t *samples = (uint8_t *)frame->extended_data[chan];
            int32_t *decoded = s->decoded[chan];
            for (i = 0; i < s->nb_samples; i++)
                samples[i] = decoded[i] + 0x80;
        }
        break;
    case AV_SAMPLE_FMT_S16P:
        for (chan = 0; chan < avctx->channels; chan++) {
            int16_t *samples = (int16_t *)frame->extended_data[chan];
            int32_t *decoded = s->decoded[chan];
            for (i = 0; i < s->nb_samples; i++)
                samples[i] = decoded[i];
        }
        break;
    case AV_SAMPLE_FMT_S32P:
        for (chan = 0; chan < avctx->channels; chan++) {
            int32_t *samples = (int32_t *)frame->extended_data[chan];
            for (i = 0; i < s->nb_samples; i++)
                samples[i] <<= 8;
        }
        break;
    }

    *got_frame_ptr = 1;

    return pkt->size;
}

static int init_thread_copy(AVCodecContext *avctx)
{
    TAKDecContext *s = avctx->priv_data;
    s->avctx = avctx;
    return 0;
}

static int update_thread_context(AVCodecContext *dst,
                                 const AVCodecContext *src)
{
    TAKDecContext *tsrc = src->priv_data;
    TAKDecContext *tdst = dst->priv_data;

    if (dst == src)
        return 0;
    memcpy(&tdst->ti, &tsrc->ti, sizeof(TAKStreamInfo));
    return 0;
}

static av_cold int tak_decode_close(AVCodecContext *avctx)
{
    TAKDecContext *s = avctx->priv_data;

    av_freep(&s->decode_buffer);

    return 0;
}

AVCodec ff_tak_decoder = {
    .name             = "tak",
    .long_name        = NULL_IF_CONFIG_SMALL("TAK (Tom's lossless Audio Kompressor)"),
    .type             = AVMEDIA_TYPE_AUDIO,
    .id               = AV_CODEC_ID_TAK,
    .priv_data_size   = sizeof(TAKDecContext),
    .init             = tak_decode_init,
    .close            = tak_decode_close,
    .decode           = tak_decode_frame,
    .init_thread_copy = ONLY_IF_THREADS_ENABLED(init_thread_copy),
    .update_thread_context = ONLY_IF_THREADS_ENABLED(update_thread_context),
    .capabilities     = CODEC_CAP_DR1 | CODEC_CAP_FRAME_THREADS,
    .sample_fmts      = (const enum AVSampleFormat[]) { AV_SAMPLE_FMT_U8P,
                                                        AV_SAMPLE_FMT_S16P,
                                                        AV_SAMPLE_FMT_S32P,
                                                        AV_SAMPLE_FMT_NONE },
};<|MERGE_RESOLUTION|>--- conflicted
+++ resolved
@@ -476,20 +476,14 @@
                      s->residues[i + j + 1] * s->filter[j + 1] +
                      s->residues[i + j    ] * s->filter[j    ];
             }
-            v = (av_clip(v >> filter_quant, -8192, 8191) << dshift) - *decoded;
+            v = (av_clip_intp2(v >> filter_quant, 13) << dshift) - *decoded;
             *decoded++ = v;
             s->residues[filter_order + i] = v >> dshift;
         }
 
-<<<<<<< HEAD
         x -= tmp;
         if (x > 0)
             memcpy(s->residues, &s->residues[y], 2 * filter_order);
-=======
-        v = (av_clip_intp2(v >> filter_quant, 13) << dshift) - *decoded;
-        *decoded++ = v;
-        s->residues[filter_order + i] = v >> dshift;
->>>>>>> 9abc80f1
     }
 
     emms_c();
@@ -658,15 +652,11 @@
                          s->residues[i    ] * s->filter[0];
                 }
 
-                v = (av_clip(v >> 10, -8192, 8191) << dshift) - *p1;
+                v = (av_clip_intp2(v >> 10, 13) << dshift) - *p1;
                 *p1++ = v;
             }
 
-<<<<<<< HEAD
             memcpy(s->residues, &s->residues[tmp], 2 * filter_order);
-=======
-            p1[i] = (av_clip_intp2(v >> 10, 13) << dshift) - p1[i];
->>>>>>> 9abc80f1
         }
 
         emms_c();
