--- conflicted
+++ resolved
@@ -21,13 +21,8 @@
 #define AVCODEC_VERSION_H
 
 #define LIBAVCODEC_VERSION_MAJOR 53
-<<<<<<< HEAD
-#define LIBAVCODEC_VERSION_MINOR 46
-#define LIBAVCODEC_VERSION_MICRO  1
-=======
-#define LIBAVCODEC_VERSION_MINOR 30
+#define LIBAVCODEC_VERSION_MINOR 47
 #define LIBAVCODEC_VERSION_MICRO  0
->>>>>>> e9dc9201
 
 #define LIBAVCODEC_VERSION_INT  AV_VERSION_INT(LIBAVCODEC_VERSION_MAJOR, \
                                                LIBAVCODEC_VERSION_MINOR, \
