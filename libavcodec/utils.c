/*
 * utils for libavcodec
 * Copyright (c) 2001 Fabrice Bellard
 * Copyright (c) 2002-2004 Michael Niedermayer <michaelni@gmx.at>
 *
 * This file is part of FFmpeg.
 *
 * FFmpeg is free software; you can redistribute it and/or
 * modify it under the terms of the GNU Lesser General Public
 * License as published by the Free Software Foundation; either
 * version 2.1 of the License, or (at your option) any later version.
 *
 * FFmpeg is distributed in the hope that it will be useful,
 * but WITHOUT ANY WARRANTY; without even the implied warranty of
 * MERCHANTABILITY or FITNESS FOR A PARTICULAR PURPOSE.  See the GNU
 * Lesser General Public License for more details.
 *
 * You should have received a copy of the GNU Lesser General Public
 * License along with FFmpeg; if not, write to the Free Software
 * Foundation, Inc., 51 Franklin Street, Fifth Floor, Boston, MA 02110-1301 USA
 */

/**
 * @file
 * utils.
 */

#include "config.h"
#include "libavutil/avassert.h"
#include "libavutil/avstring.h"
#include "libavutil/bprint.h"
#include "libavutil/channel_layout.h"
#include "libavutil/crc.h"
#include "libavutil/mathematics.h"
#include "libavutil/pixdesc.h"
#include "libavutil/imgutils.h"
#include "libavutil/samplefmt.h"
#include "libavutil/dict.h"
#include "libavutil/avassert.h"
#include "avcodec.h"
#include "dsputil.h"
#include "libavutil/opt.h"
#include "thread.h"
#include "frame_thread_encoder.h"
#include "internal.h"
#include "bytestream.h"
#include <stdlib.h>
#include <stdarg.h>
#include <limits.h>
#include <float.h>

volatile int ff_avcodec_locked;
static int volatile entangled_thread_counter = 0;
static int (*ff_lockmgr_cb)(void **mutex, enum AVLockOp op);
static void *codec_mutex;
static void *avformat_mutex;

void *av_fast_realloc(void *ptr, unsigned int *size, size_t min_size)
{
    if (min_size < *size)
        return ptr;

    min_size = FFMAX(17 * min_size / 16 + 32, min_size);

    ptr = av_realloc(ptr, min_size);
    /* we could set this to the unmodified min_size but this is safer
     * if the user lost the ptr and uses NULL now
     */
    if (!ptr)
        min_size = 0;

    *size = min_size;

    return ptr;
}

static inline int ff_fast_malloc(void *ptr, unsigned int *size, size_t min_size, int zero_realloc)
{
    void **p = ptr;
    if (min_size < *size)
        return 0;
    min_size = FFMAX(17 * min_size / 16 + 32, min_size);
    av_free(*p);
    *p = zero_realloc ? av_mallocz(min_size) : av_malloc(min_size);
    if (!*p)
        min_size = 0;
    *size = min_size;
    return 1;
}

void av_fast_malloc(void *ptr, unsigned int *size, size_t min_size)
{
    ff_fast_malloc(ptr, size, min_size, 0);
}

void av_fast_padded_malloc(void *ptr, unsigned int *size, size_t min_size)
{
    uint8_t **p = ptr;
    if (min_size > SIZE_MAX - FF_INPUT_BUFFER_PADDING_SIZE) {
        av_freep(p);
        *size = 0;
        return;
    }
    if (!ff_fast_malloc(p, size, min_size + FF_INPUT_BUFFER_PADDING_SIZE, 1))
        memset(*p + min_size, 0, FF_INPUT_BUFFER_PADDING_SIZE);
}

void av_fast_padded_mallocz(void *ptr, unsigned int *size, size_t min_size)
{
    uint8_t **p = ptr;
    if (min_size > SIZE_MAX - FF_INPUT_BUFFER_PADDING_SIZE) {
        av_freep(p);
        *size = 0;
        return;
    }
    if (!ff_fast_malloc(p, size, min_size + FF_INPUT_BUFFER_PADDING_SIZE, 1))
        memset(*p, 0, min_size + FF_INPUT_BUFFER_PADDING_SIZE);
}

/* encoder management */
static AVCodec *first_avcodec = NULL;

AVCodec *av_codec_next(const AVCodec *c)
{
    if (c)
        return c->next;
    else
        return first_avcodec;
}

static void avcodec_init(void)
{
    static int initialized = 0;

    if (initialized != 0)
        return;
    initialized = 1;

    ff_dsputil_static_init();
}

int av_codec_is_encoder(const AVCodec *codec)
{
    return codec && (codec->encode_sub || codec->encode2);
}

int av_codec_is_decoder(const AVCodec *codec)
{
    return codec && codec->decode;
}

void avcodec_register(AVCodec *codec)
{
    AVCodec **p;
    avcodec_init();
    p = &first_avcodec;
    while (*p != NULL)
        p = &(*p)->next;
    *p          = codec;
    codec->next = NULL;

    if (codec->init_static_data)
        codec->init_static_data(codec);
}

unsigned avcodec_get_edge_width(void)
{
    return EDGE_WIDTH;
}

void avcodec_set_dimensions(AVCodecContext *s, int width, int height)
{
    s->coded_width  = width;
    s->coded_height = height;
    s->width        = -((-width ) >> s->lowres);
    s->height       = -((-height) >> s->lowres);
}

#define INTERNAL_BUFFER_SIZE (32 + 1)

#if (ARCH_ARM && HAVE_NEON) || ARCH_PPC || HAVE_MMX
#   define STRIDE_ALIGN 16
#else
#   define STRIDE_ALIGN 8
#endif

void avcodec_align_dimensions2(AVCodecContext *s, int *width, int *height,
                               int linesize_align[AV_NUM_DATA_POINTERS])
{
    int i;
    int w_align = 1;
    int h_align = 1;

    switch (s->pix_fmt) {
    case AV_PIX_FMT_YUV420P:
    case AV_PIX_FMT_YUYV422:
    case AV_PIX_FMT_UYVY422:
    case AV_PIX_FMT_YUV422P:
    case AV_PIX_FMT_YUV440P:
    case AV_PIX_FMT_YUV444P:
    case AV_PIX_FMT_GBRP:
    case AV_PIX_FMT_GRAY8:
    case AV_PIX_FMT_GRAY16BE:
    case AV_PIX_FMT_GRAY16LE:
    case AV_PIX_FMT_YUVJ420P:
    case AV_PIX_FMT_YUVJ422P:
    case AV_PIX_FMT_YUVJ440P:
    case AV_PIX_FMT_YUVJ444P:
    case AV_PIX_FMT_YUVA420P:
    case AV_PIX_FMT_YUVA422P:
    case AV_PIX_FMT_YUVA444P:
    case AV_PIX_FMT_YUV420P9LE:
    case AV_PIX_FMT_YUV420P9BE:
    case AV_PIX_FMT_YUV420P10LE:
    case AV_PIX_FMT_YUV420P10BE:
    case AV_PIX_FMT_YUV420P12LE:
    case AV_PIX_FMT_YUV420P12BE:
    case AV_PIX_FMT_YUV420P14LE:
    case AV_PIX_FMT_YUV420P14BE:
    case AV_PIX_FMT_YUV422P9LE:
    case AV_PIX_FMT_YUV422P9BE:
    case AV_PIX_FMT_YUV422P10LE:
    case AV_PIX_FMT_YUV422P10BE:
    case AV_PIX_FMT_YUV422P12LE:
    case AV_PIX_FMT_YUV422P12BE:
    case AV_PIX_FMT_YUV422P14LE:
    case AV_PIX_FMT_YUV422P14BE:
    case AV_PIX_FMT_YUV444P9LE:
    case AV_PIX_FMT_YUV444P9BE:
    case AV_PIX_FMT_YUV444P10LE:
    case AV_PIX_FMT_YUV444P10BE:
    case AV_PIX_FMT_YUV444P12LE:
    case AV_PIX_FMT_YUV444P12BE:
    case AV_PIX_FMT_YUV444P14LE:
    case AV_PIX_FMT_YUV444P14BE:
    case AV_PIX_FMT_GBRP9LE:
    case AV_PIX_FMT_GBRP9BE:
    case AV_PIX_FMT_GBRP10LE:
    case AV_PIX_FMT_GBRP10BE:
    case AV_PIX_FMT_GBRP12LE:
    case AV_PIX_FMT_GBRP12BE:
    case AV_PIX_FMT_GBRP14LE:
    case AV_PIX_FMT_GBRP14BE:
        w_align = 16; //FIXME assume 16 pixel per macroblock
        h_align = 16 * 2; // interlaced needs 2 macroblocks height
        break;
    case AV_PIX_FMT_YUV411P:
    case AV_PIX_FMT_UYYVYY411:
        w_align = 32;
        h_align = 8;
        break;
    case AV_PIX_FMT_YUV410P:
        if (s->codec_id == AV_CODEC_ID_SVQ1) {
            w_align = 64;
            h_align = 64;
        }
        break;
    case AV_PIX_FMT_RGB555:
        if (s->codec_id == AV_CODEC_ID_RPZA) {
            w_align = 4;
            h_align = 4;
        }
        break;
    case AV_PIX_FMT_PAL8:
    case AV_PIX_FMT_BGR8:
    case AV_PIX_FMT_RGB8:
        if (s->codec_id == AV_CODEC_ID_SMC) {
            w_align = 4;
            h_align = 4;
        }
        break;
    case AV_PIX_FMT_BGR24:
        if ((s->codec_id == AV_CODEC_ID_MSZH) ||
            (s->codec_id == AV_CODEC_ID_ZLIB)) {
            w_align = 4;
            h_align = 4;
        }
        break;
    default:
        w_align = 1;
        h_align = 1;
        break;
    }

    if (s->codec_id == AV_CODEC_ID_IFF_ILBM || s->codec_id == AV_CODEC_ID_IFF_BYTERUN1) {
        w_align = FFMAX(w_align, 8);
    }

    *width  = FFALIGN(*width, w_align);
    *height = FFALIGN(*height, h_align);
    if (s->codec_id == AV_CODEC_ID_H264 || s->lowres)
        // some of the optimized chroma MC reads one line too much
        // which is also done in mpeg decoders with lowres > 0
        *height += 2;

    for (i = 0; i < 4; i++)
        linesize_align[i] = STRIDE_ALIGN;
}

void avcodec_align_dimensions(AVCodecContext *s, int *width, int *height)
{
    const AVPixFmtDescriptor *desc = av_pix_fmt_desc_get(s->pix_fmt);
    int chroma_shift = desc->log2_chroma_w;
    int linesize_align[AV_NUM_DATA_POINTERS];
    int align;

    avcodec_align_dimensions2(s, width, height, linesize_align);
    align               = FFMAX(linesize_align[0], linesize_align[3]);
    linesize_align[1] <<= chroma_shift;
    linesize_align[2] <<= chroma_shift;
    align               = FFMAX3(align, linesize_align[1], linesize_align[2]);
    *width              = FFALIGN(*width, align);
}

int avcodec_fill_audio_frame(AVFrame *frame, int nb_channels,
                             enum AVSampleFormat sample_fmt, const uint8_t *buf,
                             int buf_size, int align)
{
    int ch, planar, needed_size, ret = 0;

    needed_size = av_samples_get_buffer_size(NULL, nb_channels,
                                             frame->nb_samples, sample_fmt,
                                             align);
    if (buf_size < needed_size)
        return AVERROR(EINVAL);

    planar = av_sample_fmt_is_planar(sample_fmt);
    if (planar && nb_channels > AV_NUM_DATA_POINTERS) {
        if (!(frame->extended_data = av_mallocz(nb_channels *
                                                sizeof(*frame->extended_data))))
            return AVERROR(ENOMEM);
    } else {
        frame->extended_data = frame->data;
    }

    if ((ret = av_samples_fill_arrays(frame->extended_data, &frame->linesize[0],
                                      (uint8_t *)(intptr_t)buf, nb_channels, frame->nb_samples,
                                      sample_fmt, align)) < 0) {
        if (frame->extended_data != frame->data)
            av_freep(&frame->extended_data);
        return ret;
    }
    if (frame->extended_data != frame->data) {
        for (ch = 0; ch < AV_NUM_DATA_POINTERS; ch++)
            frame->data[ch] = frame->extended_data[ch];
    }

    return ret;
}

static int audio_get_buffer(AVCodecContext *avctx, AVFrame *frame)
{
    AVCodecInternal *avci = avctx->internal;
    int buf_size, ret;

    av_freep(&avci->audio_data);
    buf_size = av_samples_get_buffer_size(NULL, avctx->channels,
                                          frame->nb_samples, avctx->sample_fmt,
                                          0);
    if (buf_size < 0)
        return AVERROR(EINVAL);

    frame->data[0] = av_mallocz(buf_size);
    if (!frame->data[0])
        return AVERROR(ENOMEM);

    ret = avcodec_fill_audio_frame(frame, avctx->channels, avctx->sample_fmt,
                                   frame->data[0], buf_size, 0);
    if (ret < 0) {
        av_freep(&frame->data[0]);
        return ret;
    }

    avci->audio_data = frame->data[0];
    if (avctx->debug & FF_DEBUG_BUFFERS)
        av_log(avctx, AV_LOG_DEBUG, "default_get_buffer called on frame %p, "
                                    "internal audio buffer used\n", frame);

    return 0;
}

static int video_get_buffer(AVCodecContext *s, AVFrame *pic)
{
    int i;
    int w = s->width;
    int h = s->height;
    InternalBuffer *buf;
    AVCodecInternal *avci = s->internal;

    if (pic->data[0] != NULL) {
        av_log(s, AV_LOG_ERROR, "pic->data[0]!=NULL in avcodec_default_get_buffer\n");
        return -1;
    }
    if (avci->buffer_count >= INTERNAL_BUFFER_SIZE) {
        av_log(s, AV_LOG_ERROR, "buffer_count overflow (missing release_buffer?)\n");
        return -1;
    }

    if (av_image_check_size(w, h, 0, s) || s->pix_fmt<0) {
        av_log(s, AV_LOG_ERROR, "video_get_buffer: image parameters invalid\n");
        return -1;
    }

    if (!avci->buffer) {
        avci->buffer = av_mallocz((INTERNAL_BUFFER_SIZE + 1) *
                                  sizeof(InternalBuffer));
    }

    buf = &avci->buffer[avci->buffer_count];

    if (buf->base[0] && (buf->width != w || buf->height != h || buf->pix_fmt != s->pix_fmt)) {
        for (i = 0; i < AV_NUM_DATA_POINTERS; i++) {
            av_freep(&buf->base[i]);
            buf->data[i] = NULL;
        }
    }

    if (!buf->base[0]) {
        int h_chroma_shift, v_chroma_shift;
        int size[4] = { 0 };
        int tmpsize;
        int unaligned;
        AVPicture picture;
        int stride_align[AV_NUM_DATA_POINTERS];
        const AVPixFmtDescriptor *desc = av_pix_fmt_desc_get(s->pix_fmt);
        const int pixel_size = desc->comp[0].step_minus1 + 1;

        av_pix_fmt_get_chroma_sub_sample(s->pix_fmt, &h_chroma_shift,
                                         &v_chroma_shift);

        avcodec_align_dimensions2(s, &w, &h, stride_align);

        if (!(s->flags & CODEC_FLAG_EMU_EDGE)) {
            w += EDGE_WIDTH * 2;
            h += EDGE_WIDTH * 2;
        }

        do {
            // NOTE: do not align linesizes individually, this breaks e.g. assumptions
            // that linesize[0] == 2*linesize[1] in the MPEG-encoder for 4:2:2
            av_image_fill_linesizes(picture.linesize, s->pix_fmt, w);
            // increase alignment of w for next try (rhs gives the lowest bit set in w)
            w += w & ~(w - 1);

            unaligned = 0;
            for (i = 0; i < 4; i++)
                unaligned |= picture.linesize[i] % stride_align[i];
        } while (unaligned);

        tmpsize = av_image_fill_pointers(picture.data, s->pix_fmt, h, NULL, picture.linesize);
        if (tmpsize < 0)
            return -1;

        for (i = 0; i < 3 && picture.data[i + 1]; i++)
            size[i] = picture.data[i + 1] - picture.data[i];
        size[i] = tmpsize - (picture.data[i] - picture.data[0]);

        memset(buf->base, 0, sizeof(buf->base));
        memset(buf->data, 0, sizeof(buf->data));

        for (i = 0; i < 4 && size[i]; i++) {
            const int h_shift = i == 0 ? 0 : h_chroma_shift;
            const int v_shift = i == 0 ? 0 : v_chroma_shift;

            buf->linesize[i] = picture.linesize[i];

            buf->base[i] = av_malloc(size[i] + 16); //FIXME 16
            if (buf->base[i] == NULL)
<<<<<<< HEAD
                return AVERROR(ENOMEM);
            memset(buf->base[i], 128, size[i]);
=======
                return -1;
>>>>>>> d2a25c40

            // no edge if EDGE EMU or not planar YUV
            if ((s->flags & CODEC_FLAG_EMU_EDGE) || !size[2])
                buf->data[i] = buf->base[i];
            else
                buf->data[i] = buf->base[i] + FFALIGN((buf->linesize[i] * EDGE_WIDTH >> v_shift) + (pixel_size * EDGE_WIDTH >> h_shift), stride_align[i]);
        }
        for (; i < AV_NUM_DATA_POINTERS; i++) {
            buf->base[i]     = buf->data[i] = NULL;
            buf->linesize[i] = 0;
        }
        if (size[1] && !size[2])
            avpriv_set_systematic_pal2((uint32_t *)buf->data[1], s->pix_fmt);
        buf->width   = s->width;
        buf->height  = s->height;
        buf->pix_fmt = s->pix_fmt;
    }

    for (i = 0; i < AV_NUM_DATA_POINTERS; i++) {
        pic->base[i]     = buf->base[i];
        pic->data[i]     = buf->data[i];
        pic->linesize[i] = buf->linesize[i];
    }
    pic->extended_data = pic->data;
    avci->buffer_count++;

    if (s->debug & FF_DEBUG_BUFFERS)
        av_log(s, AV_LOG_DEBUG, "default_get_buffer called on pic %p, %d "
                                "buffers used\n", pic, avci->buffer_count);

    return 0;
}

void avpriv_color_frame(AVFrame *frame, const int c[4])
{
    const AVPixFmtDescriptor *desc = av_pix_fmt_desc_get(frame->format);
    int p, y, x;

    av_assert0(desc->flags & PIX_FMT_PLANAR);

    for (p = 0; p<desc->nb_components; p++) {
        uint8_t *dst = frame->data[p];
        int is_chroma = p == 1 || p == 2;
        int bytes = -((-frame->width) >> (is_chroma ? desc->log2_chroma_w : 0));
        for (y = 0; y<-((-frame->height) >> (is_chroma ? desc->log2_chroma_h : 0)); y++){
            if (desc->comp[0].depth_minus1 >= 8) {
                for (x = 0; x<bytes; x++)
                    ((uint16_t*)dst)[x] = c[p];
            }else
                memset(dst, c[p], bytes);
            dst += frame->linesize[p];
        }
    }
}

int avcodec_default_get_buffer(AVCodecContext *avctx, AVFrame *frame)
{
    frame->type = FF_BUFFER_TYPE_INTERNAL;
    switch (avctx->codec_type) {
    case AVMEDIA_TYPE_VIDEO:
        return video_get_buffer(avctx, frame);
    case AVMEDIA_TYPE_AUDIO:
        return audio_get_buffer(avctx, frame);
    default:
        return -1;
    }
}

void ff_init_buffer_info(AVCodecContext *s, AVFrame *frame)
{
    if (s->pkt) {
        frame->pkt_pts = s->pkt->pts;
        frame->pkt_pos = s->pkt->pos;
        frame->pkt_duration = s->pkt->duration;
        frame->pkt_size = s->pkt->size;
    } else {
        frame->pkt_pts = AV_NOPTS_VALUE;
        frame->pkt_pos = -1;
        frame->pkt_duration = 0;
        frame->pkt_size = -1;
    }
    frame->reordered_opaque = s->reordered_opaque;

    switch (s->codec->type) {
    case AVMEDIA_TYPE_VIDEO:
        frame->width               = s->width;
        frame->height              = s->height;
        frame->format              = s->pix_fmt;
        frame->sample_aspect_ratio = s->sample_aspect_ratio;
        break;
    case AVMEDIA_TYPE_AUDIO:
        frame->sample_rate    = s->sample_rate;
        frame->format         = s->sample_fmt;
        frame->channel_layout = s->channel_layout;
        frame->channels       = s->channels;
        break;
    }
}

int ff_get_buffer(AVCodecContext *avctx, AVFrame *frame)
{
    ff_init_buffer_info(avctx, frame);

    return avctx->get_buffer(avctx, frame);
}

void avcodec_default_release_buffer(AVCodecContext *s, AVFrame *pic)
{
    int i;
    InternalBuffer *buf, *last;
    AVCodecInternal *avci = s->internal;

    av_assert0(s->codec_type == AVMEDIA_TYPE_VIDEO);

    assert(pic->type == FF_BUFFER_TYPE_INTERNAL);
    assert(avci->buffer_count);

    if (avci->buffer) {
        buf = NULL; /* avoids warning */
        for (i = 0; i < avci->buffer_count; i++) { //just 3-5 checks so is not worth to optimize
            buf = &avci->buffer[i];
            if (buf->data[0] == pic->data[0])
                break;
        }
        av_assert0(i < avci->buffer_count);
        avci->buffer_count--;
        last = &avci->buffer[avci->buffer_count];

        if (buf != last)
            FFSWAP(InternalBuffer, *buf, *last);
    }

    for (i = 0; i < AV_NUM_DATA_POINTERS; i++)
        pic->data[i] = NULL;
//        pic->base[i]=NULL;

    if (s->debug & FF_DEBUG_BUFFERS)
        av_log(s, AV_LOG_DEBUG, "default_release_buffer called on pic %p, %d "
                                "buffers used\n", pic, avci->buffer_count);
}

int avcodec_default_reget_buffer(AVCodecContext *s, AVFrame *pic)
{
    AVFrame temp_pic;
    int i, ret;

    av_assert0(s->codec_type == AVMEDIA_TYPE_VIDEO);

    if (pic->data[0] && (pic->width != s->width || pic->height != s->height || pic->format != s->pix_fmt)) {
        av_log(s, AV_LOG_WARNING, "Picture changed from size:%dx%d fmt:%s to size:%dx%d fmt:%s in reget buffer()\n",
               pic->width, pic->height, av_get_pix_fmt_name(pic->format), s->width, s->height, av_get_pix_fmt_name(s->pix_fmt));
        s->release_buffer(s, pic);
    }

    ff_init_buffer_info(s, pic);

    /* If no picture return a new buffer */
    if (pic->data[0] == NULL) {
        /* We will copy from buffer, so must be readable */
        pic->buffer_hints |= FF_BUFFER_HINTS_READABLE;
        return ff_get_buffer(s, pic);
    }

    assert(s->pix_fmt == pic->format);

    /* If internal buffer type return the same buffer */
    if (pic->type == FF_BUFFER_TYPE_INTERNAL) {
        return 0;
    }

    /*
     * Not internal type and reget_buffer not overridden, emulate cr buffer
     */
    temp_pic = *pic;
    for (i = 0; i < AV_NUM_DATA_POINTERS; i++)
        pic->data[i] = pic->base[i] = NULL;
    pic->opaque = NULL;
    /* Allocate new frame */
    if ((ret = ff_get_buffer(s, pic)))
        return ret;
    /* Copy image data from old buffer to new buffer */
    av_picture_copy((AVPicture *)pic, (AVPicture *)&temp_pic, s->pix_fmt, s->width,
                    s->height);
    s->release_buffer(s, &temp_pic); // Release old frame
    return 0;
}

int avcodec_default_execute(AVCodecContext *c, int (*func)(AVCodecContext *c2, void *arg2), void *arg, int *ret, int count, int size)
{
    int i;

    for (i = 0; i < count; i++) {
        int r = func(c, (char *)arg + i * size);
        if (ret)
            ret[i] = r;
    }
    return 0;
}

int avcodec_default_execute2(AVCodecContext *c, int (*func)(AVCodecContext *c2, void *arg2, int jobnr, int threadnr), void *arg, int *ret, int count)
{
    int i;

    for (i = 0; i < count; i++) {
        int r = func(c, arg, i, 0);
        if (ret)
            ret[i] = r;
    }
    return 0;
}

static int is_hwaccel_pix_fmt(enum AVPixelFormat pix_fmt)
{
    const AVPixFmtDescriptor *desc = av_pix_fmt_desc_get(pix_fmt);
    return desc->flags & PIX_FMT_HWACCEL;
}

enum AVPixelFormat avcodec_default_get_format(struct AVCodecContext *s, const enum AVPixelFormat *fmt)
{
    while (*fmt != AV_PIX_FMT_NONE && is_hwaccel_pix_fmt(*fmt))
        ++fmt;
    return fmt[0];
}

void avcodec_get_frame_defaults(AVFrame *frame)
{
#if LIBAVCODEC_VERSION_MAJOR >= 55
     // extended_data should explicitly be freed when needed, this code is unsafe currently
     // also this is not compatible to the <55 ABI/API
    if (frame->extended_data != frame->data && 0)
        av_freep(&frame->extended_data);
#endif

    memset(frame, 0, sizeof(AVFrame));

    frame->pts                   =
    frame->pkt_dts               =
    frame->pkt_pts               =
    frame->best_effort_timestamp = AV_NOPTS_VALUE;
    frame->pkt_duration        = 0;
    frame->pkt_pos             = -1;
    frame->pkt_size            = -1;
    frame->key_frame           = 1;
    frame->sample_aspect_ratio = (AVRational) {0, 1 };
    frame->format              = -1; /* unknown */
    frame->extended_data       = frame->data;
}

AVFrame *avcodec_alloc_frame(void)
{
    AVFrame *frame = av_malloc(sizeof(AVFrame));

    if (frame == NULL)
        return NULL;

    frame->extended_data = NULL;
    avcodec_get_frame_defaults(frame);

    return frame;
}

void avcodec_free_frame(AVFrame **frame)
{
    AVFrame *f;

    if (!frame || !*frame)
        return;

    f = *frame;

    if (f->extended_data != f->data)
        av_freep(&f->extended_data);

    av_freep(frame);
}

#define MAKE_ACCESSORS(str, name, type, field) \
    type av_##name##_get_##field(const str *s) { return s->field; } \
    void av_##name##_set_##field(str *s, type v) { s->field = v; }

MAKE_ACCESSORS(AVFrame, frame, int64_t, best_effort_timestamp)
MAKE_ACCESSORS(AVFrame, frame, int64_t, pkt_duration)
MAKE_ACCESSORS(AVFrame, frame, int64_t, pkt_pos)
MAKE_ACCESSORS(AVFrame, frame, int64_t, channel_layout)
MAKE_ACCESSORS(AVFrame, frame, int,     channels)
MAKE_ACCESSORS(AVFrame, frame, int,     sample_rate)
MAKE_ACCESSORS(AVFrame, frame, AVDictionary *, metadata)
MAKE_ACCESSORS(AVFrame, frame, int,     decode_error_flags)
MAKE_ACCESSORS(AVFrame, frame, int,     pkt_size)

MAKE_ACCESSORS(AVCodecContext, codec, AVRational, pkt_timebase)
MAKE_ACCESSORS(AVCodecContext, codec, const AVCodecDescriptor *, codec_descriptor)

static void avcodec_get_subtitle_defaults(AVSubtitle *sub)
{
    memset(sub, 0, sizeof(*sub));
    sub->pts = AV_NOPTS_VALUE;
}

static int get_bit_rate(AVCodecContext *ctx)
{
    int bit_rate;
    int bits_per_sample;

    switch (ctx->codec_type) {
    case AVMEDIA_TYPE_VIDEO:
    case AVMEDIA_TYPE_DATA:
    case AVMEDIA_TYPE_SUBTITLE:
    case AVMEDIA_TYPE_ATTACHMENT:
        bit_rate = ctx->bit_rate;
        break;
    case AVMEDIA_TYPE_AUDIO:
        bits_per_sample = av_get_bits_per_sample(ctx->codec_id);
        bit_rate = bits_per_sample ? ctx->sample_rate * ctx->channels * bits_per_sample : ctx->bit_rate;
        break;
    default:
        bit_rate = 0;
        break;
    }
    return bit_rate;
}

#if FF_API_AVCODEC_OPEN
int attribute_align_arg avcodec_open(AVCodecContext *avctx, AVCodec *codec)
{
    return avcodec_open2(avctx, codec, NULL);
}
#endif

int attribute_align_arg ff_codec_open2_recursive(AVCodecContext *avctx, const AVCodec *codec, AVDictionary **options)
{
    int ret = 0;

    ff_unlock_avcodec();

    ret = avcodec_open2(avctx, codec, options);

    ff_lock_avcodec(avctx);
    return ret;
}

int attribute_align_arg avcodec_open2(AVCodecContext *avctx, const AVCodec *codec, AVDictionary **options)
{
    int ret = 0;
    AVDictionary *tmp = NULL;

    if (avcodec_is_open(avctx))
        return 0;

    if ((!codec && !avctx->codec)) {
        av_log(avctx, AV_LOG_ERROR, "No codec provided to avcodec_open2()\n");
        return AVERROR(EINVAL);
    }
    if ((codec && avctx->codec && codec != avctx->codec)) {
        av_log(avctx, AV_LOG_ERROR, "This AVCodecContext was allocated for %s, "
                                    "but %s passed to avcodec_open2()\n", avctx->codec->name, codec->name);
        return AVERROR(EINVAL);
    }
    if (!codec)
        codec = avctx->codec;

    if (avctx->extradata_size < 0 || avctx->extradata_size >= FF_MAX_EXTRADATA_SIZE)
        return AVERROR(EINVAL);

    if (options)
        av_dict_copy(&tmp, *options, 0);

    ret = ff_lock_avcodec(avctx);
    if (ret < 0)
        return ret;

    avctx->internal = av_mallocz(sizeof(AVCodecInternal));
    if (!avctx->internal) {
        ret = AVERROR(ENOMEM);
        goto end;
    }

    if (codec->priv_data_size > 0) {
        if (!avctx->priv_data) {
            avctx->priv_data = av_mallocz(codec->priv_data_size);
            if (!avctx->priv_data) {
                ret = AVERROR(ENOMEM);
                goto end;
            }
            if (codec->priv_class) {
                *(const AVClass **)avctx->priv_data = codec->priv_class;
                av_opt_set_defaults(avctx->priv_data);
            }
        }
        if (codec->priv_class && (ret = av_opt_set_dict(avctx->priv_data, &tmp)) < 0)
            goto free_and_end;
    } else {
        avctx->priv_data = NULL;
    }
    if ((ret = av_opt_set_dict(avctx, &tmp)) < 0)
        goto free_and_end;

    //We only call avcodec_set_dimensions() for non h264 codecs so as not to overwrite previously setup dimensions
    if (!( avctx->coded_width && avctx->coded_height && avctx->width && avctx->height && avctx->codec_id == AV_CODEC_ID_H264)){

    if (avctx->coded_width && avctx->coded_height)
        avcodec_set_dimensions(avctx, avctx->coded_width, avctx->coded_height);
    else if (avctx->width && avctx->height)
        avcodec_set_dimensions(avctx, avctx->width, avctx->height);
    }

    if ((avctx->coded_width || avctx->coded_height || avctx->width || avctx->height)
        && (  av_image_check_size(avctx->coded_width, avctx->coded_height, 0, avctx) < 0
           || av_image_check_size(avctx->width,       avctx->height,       0, avctx) < 0)) {
        av_log(avctx, AV_LOG_WARNING, "Ignoring invalid width/height values\n");
        avcodec_set_dimensions(avctx, 0, 0);
    }

    /* if the decoder init function was already called previously,
     * free the already allocated subtitle_header before overwriting it */
    if (av_codec_is_decoder(codec))
        av_freep(&avctx->subtitle_header);

    if (avctx->channels > FF_SANE_NB_CHANNELS) {
        ret = AVERROR(EINVAL);
        goto free_and_end;
    }

    avctx->codec = codec;
    if ((avctx->codec_type == AVMEDIA_TYPE_UNKNOWN || avctx->codec_type == codec->type) &&
        avctx->codec_id == AV_CODEC_ID_NONE) {
        avctx->codec_type = codec->type;
        avctx->codec_id   = codec->id;
    }
    if (avctx->codec_id != codec->id || (avctx->codec_type != codec->type
                                         && avctx->codec_type != AVMEDIA_TYPE_ATTACHMENT)) {
        av_log(avctx, AV_LOG_ERROR, "Codec type or id mismatches\n");
        ret = AVERROR(EINVAL);
        goto free_and_end;
    }
    avctx->frame_number = 0;
    avctx->codec_descriptor = avcodec_descriptor_get(avctx->codec_id);

    if (avctx->codec->capabilities & CODEC_CAP_EXPERIMENTAL &&
        avctx->strict_std_compliance > FF_COMPLIANCE_EXPERIMENTAL) {
        const char *codec_string = av_codec_is_encoder(codec) ? "encoder" : "decoder";
        AVCodec *codec2;
        av_log(NULL, AV_LOG_ERROR,
               "The %s '%s' is experimental but experimental codecs are not enabled, "
               "add '-strict %d' if you want to use it.\n",
               codec_string, codec->name, FF_COMPLIANCE_EXPERIMENTAL);
        codec2 = av_codec_is_encoder(codec) ? avcodec_find_encoder(codec->id) : avcodec_find_decoder(codec->id);
        if (!(codec2->capabilities & CODEC_CAP_EXPERIMENTAL))
            av_log(NULL, AV_LOG_ERROR, "Alternatively use the non experimental %s '%s'.\n",
                codec_string, codec2->name);
        ret = AVERROR_EXPERIMENTAL;
        goto free_and_end;
    }

    if (avctx->codec_type == AVMEDIA_TYPE_AUDIO &&
        (!avctx->time_base.num || !avctx->time_base.den)) {
        avctx->time_base.num = 1;
        avctx->time_base.den = avctx->sample_rate;
    }

    if (!HAVE_THREADS)
        av_log(avctx, AV_LOG_WARNING, "Warning: not compiled with thread support, using thread emulation\n");

    if (HAVE_THREADS) {
        ff_unlock_avcodec(); //we will instanciate a few encoders thus kick the counter to prevent false detection of a problem
        ret = ff_frame_thread_encoder_init(avctx, options ? *options : NULL);
        ff_lock_avcodec(avctx);
        if (ret < 0)
            goto free_and_end;
    }

    if (HAVE_THREADS && !avctx->thread_opaque
        && !(avctx->internal->frame_thread_encoder && (avctx->active_thread_type&FF_THREAD_FRAME))) {
        ret = ff_thread_init(avctx);
        if (ret < 0) {
            goto free_and_end;
        }
    }
    if (!HAVE_THREADS && !(codec->capabilities & CODEC_CAP_AUTO_THREADS))
        avctx->thread_count = 1;

    if (avctx->codec->max_lowres < avctx->lowres || avctx->lowres < 0) {
        av_log(avctx, AV_LOG_ERROR, "The maximum value for lowres supported by the decoder is %d\n",
               avctx->codec->max_lowres);
        ret = AVERROR(EINVAL);
        goto free_and_end;
    }

    if (av_codec_is_encoder(avctx->codec)) {
        int i;
        if (avctx->codec->sample_fmts) {
            for (i = 0; avctx->codec->sample_fmts[i] != AV_SAMPLE_FMT_NONE; i++) {
                if (avctx->sample_fmt == avctx->codec->sample_fmts[i])
                    break;
                if (avctx->channels == 1 &&
                    av_get_planar_sample_fmt(avctx->sample_fmt) ==
                    av_get_planar_sample_fmt(avctx->codec->sample_fmts[i])) {
                    avctx->sample_fmt = avctx->codec->sample_fmts[i];
                    break;
                }
            }
            if (avctx->codec->sample_fmts[i] == AV_SAMPLE_FMT_NONE) {
                char buf[128];
                snprintf(buf, sizeof(buf), "%d", avctx->sample_fmt);
                av_log(avctx, AV_LOG_ERROR, "Specified sample format %s is invalid or not supported\n",
                       (char *)av_x_if_null(av_get_sample_fmt_name(avctx->sample_fmt), buf));
                ret = AVERROR(EINVAL);
                goto free_and_end;
            }
        }
        if (avctx->codec->pix_fmts) {
            for (i = 0; avctx->codec->pix_fmts[i] != AV_PIX_FMT_NONE; i++)
                if (avctx->pix_fmt == avctx->codec->pix_fmts[i])
                    break;
            if (avctx->codec->pix_fmts[i] == AV_PIX_FMT_NONE
                && !((avctx->codec_id == AV_CODEC_ID_MJPEG || avctx->codec_id == AV_CODEC_ID_LJPEG)
                     && avctx->strict_std_compliance <= FF_COMPLIANCE_UNOFFICIAL)) {
                char buf[128];
                snprintf(buf, sizeof(buf), "%d", avctx->pix_fmt);
                av_log(avctx, AV_LOG_ERROR, "Specified pixel format %s is invalid or not supported\n",
                       (char *)av_x_if_null(av_get_pix_fmt_name(avctx->pix_fmt), buf));
                ret = AVERROR(EINVAL);
                goto free_and_end;
            }
        }
        if (avctx->codec->supported_samplerates) {
            for (i = 0; avctx->codec->supported_samplerates[i] != 0; i++)
                if (avctx->sample_rate == avctx->codec->supported_samplerates[i])
                    break;
            if (avctx->codec->supported_samplerates[i] == 0) {
                av_log(avctx, AV_LOG_ERROR, "Specified sample rate %d is not supported\n",
                       avctx->sample_rate);
                ret = AVERROR(EINVAL);
                goto free_and_end;
            }
        }
        if (avctx->codec->channel_layouts) {
            if (!avctx->channel_layout) {
                av_log(avctx, AV_LOG_WARNING, "Channel layout not specified\n");
            } else {
                for (i = 0; avctx->codec->channel_layouts[i] != 0; i++)
                    if (avctx->channel_layout == avctx->codec->channel_layouts[i])
                        break;
                if (avctx->codec->channel_layouts[i] == 0) {
                    char buf[512];
                    av_get_channel_layout_string(buf, sizeof(buf), -1, avctx->channel_layout);
                    av_log(avctx, AV_LOG_ERROR, "Specified channel layout '%s' is not supported\n", buf);
                    ret = AVERROR(EINVAL);
                    goto free_and_end;
                }
            }
        }
        if (avctx->channel_layout && avctx->channels) {
            int channels = av_get_channel_layout_nb_channels(avctx->channel_layout);
            if (channels != avctx->channels) {
                char buf[512];
                av_get_channel_layout_string(buf, sizeof(buf), -1, avctx->channel_layout);
                av_log(avctx, AV_LOG_ERROR,
                       "Channel layout '%s' with %d channels does not match number of specified channels %d\n",
                       buf, channels, avctx->channels);
                ret = AVERROR(EINVAL);
                goto free_and_end;
            }
        } else if (avctx->channel_layout) {
            avctx->channels = av_get_channel_layout_nb_channels(avctx->channel_layout);
        }
        if(avctx->codec_type == AVMEDIA_TYPE_VIDEO &&
           avctx->codec_id != AV_CODEC_ID_PNG // For mplayer
        ) {
            if (avctx->width <= 0 || avctx->height <= 0) {
                av_log(avctx, AV_LOG_ERROR, "dimensions not set\n");
                ret = AVERROR(EINVAL);
                goto free_and_end;
            }
        }
        if (   (avctx->codec_type == AVMEDIA_TYPE_VIDEO || avctx->codec_type == AVMEDIA_TYPE_AUDIO)
            && avctx->bit_rate>0 && avctx->bit_rate<1000) {
            av_log(avctx, AV_LOG_WARNING, "Bitrate %d is extreemly low, did you mean %dk\n", avctx->bit_rate, avctx->bit_rate);
        }

        if (!avctx->rc_initial_buffer_occupancy)
            avctx->rc_initial_buffer_occupancy = avctx->rc_buffer_size * 3 / 4;
    }

    avctx->pts_correction_num_faulty_pts =
    avctx->pts_correction_num_faulty_dts = 0;
    avctx->pts_correction_last_pts =
    avctx->pts_correction_last_dts = INT64_MIN;

    if (   avctx->codec->init && (!(avctx->active_thread_type&FF_THREAD_FRAME)
        || avctx->internal->frame_thread_encoder)) {
        ret = avctx->codec->init(avctx);
        if (ret < 0) {
            goto free_and_end;
        }
    }

    ret=0;

    if (av_codec_is_decoder(avctx->codec)) {
        if (!avctx->bit_rate)
            avctx->bit_rate = get_bit_rate(avctx);
        /* validate channel layout from the decoder */
        if (avctx->channel_layout) {
            int channels = av_get_channel_layout_nb_channels(avctx->channel_layout);
            if (!avctx->channels)
                avctx->channels = channels;
            else if (channels != avctx->channels) {
                char buf[512];
                av_get_channel_layout_string(buf, sizeof(buf), -1, avctx->channel_layout);
                av_log(avctx, AV_LOG_WARNING,
                       "Channel layout '%s' with %d channels does not match specified number of channels %d: "
                       "ignoring specified channel layout\n",
                       buf, channels, avctx->channels);
                avctx->channel_layout = 0;
            }
        }
        if (avctx->channels && avctx->channels < 0 ||
            avctx->channels > FF_SANE_NB_CHANNELS) {
            ret = AVERROR(EINVAL);
            goto free_and_end;
        }
    }
end:
    ff_unlock_avcodec();
    if (options) {
        av_dict_free(options);
        *options = tmp;
    }

    return ret;
free_and_end:
    av_dict_free(&tmp);
    av_freep(&avctx->priv_data);
    av_freep(&avctx->internal);
    avctx->codec = NULL;
    goto end;
}

int ff_alloc_packet2(AVCodecContext *avctx, AVPacket *avpkt, int size)
{
    if (size < 0 || avpkt->size < 0 || size > INT_MAX - FF_INPUT_BUFFER_PADDING_SIZE) {
        av_log(avctx, AV_LOG_ERROR, "Size %d invalid\n", size);
        return AVERROR(EINVAL);
    }

    if (avctx) {
        av_assert0(!avpkt->data || avpkt->data != avctx->internal->byte_buffer);
        if (!avpkt->data || avpkt->size < size) {
            av_fast_padded_malloc(&avctx->internal->byte_buffer, &avctx->internal->byte_buffer_size, size);
            avpkt->data = avctx->internal->byte_buffer;
            avpkt->size = avctx->internal->byte_buffer_size;
            avpkt->destruct = NULL;
        }
    }

    if (avpkt->data) {
        void *destruct = avpkt->destruct;

        if (avpkt->size < size) {
            av_log(avctx, AV_LOG_ERROR, "User packet is too small (%d < %d)\n", avpkt->size, size);
            return AVERROR(EINVAL);
        }

        av_init_packet(avpkt);
        avpkt->destruct = destruct;
        avpkt->size     = size;
        return 0;
    } else {
        int ret = av_new_packet(avpkt, size);
        if (ret < 0)
            av_log(avctx, AV_LOG_ERROR, "Failed to allocate packet of size %d\n", size);
        return ret;
    }
}

int ff_alloc_packet(AVPacket *avpkt, int size)
{
    return ff_alloc_packet2(NULL, avpkt, size);
}

/**
 * Pad last frame with silence.
 */
static int pad_last_frame(AVCodecContext *s, AVFrame **dst, const AVFrame *src)
{
    AVFrame *frame = NULL;
    uint8_t *buf   = NULL;
    int ret;

    if (!(frame = avcodec_alloc_frame()))
        return AVERROR(ENOMEM);
    *frame = *src;

    if ((ret = av_samples_get_buffer_size(&frame->linesize[0], s->channels,
                                          s->frame_size, s->sample_fmt, 0)) < 0)
        goto fail;

    if (!(buf = av_malloc(ret))) {
        ret = AVERROR(ENOMEM);
        goto fail;
    }

    frame->nb_samples = s->frame_size;
    if ((ret = avcodec_fill_audio_frame(frame, s->channels, s->sample_fmt,
                                        buf, ret, 0)) < 0)
        goto fail;
    if ((ret = av_samples_copy(frame->extended_data, src->extended_data, 0, 0,
                               src->nb_samples, s->channels, s->sample_fmt)) < 0)
        goto fail;
    if ((ret = av_samples_set_silence(frame->extended_data, src->nb_samples,
                                      frame->nb_samples - src->nb_samples,
                                      s->channels, s->sample_fmt)) < 0)
        goto fail;

    *dst = frame;

    return 0;

fail:
    if (frame->extended_data != frame->data)
        av_freep(&frame->extended_data);
    av_freep(&buf);
    av_freep(&frame);
    return ret;
}

int attribute_align_arg avcodec_encode_audio2(AVCodecContext *avctx,
                                              AVPacket *avpkt,
                                              const AVFrame *frame,
                                              int *got_packet_ptr)
{
    AVFrame tmp;
    AVFrame *padded_frame = NULL;
    int ret;
    AVPacket user_pkt = *avpkt;
    int needs_realloc = !user_pkt.data;

    *got_packet_ptr = 0;

    if (!(avctx->codec->capabilities & CODEC_CAP_DELAY) && !frame) {
        av_free_packet(avpkt);
        av_init_packet(avpkt);
        return 0;
    }

    /* ensure that extended_data is properly set */
    if (frame && !frame->extended_data) {
        if (av_sample_fmt_is_planar(avctx->sample_fmt) &&
            avctx->channels > AV_NUM_DATA_POINTERS) {
            av_log(avctx, AV_LOG_ERROR, "Encoding to a planar sample format, "
                                        "with more than %d channels, but extended_data is not set.\n",
                   AV_NUM_DATA_POINTERS);
            return AVERROR(EINVAL);
        }
        av_log(avctx, AV_LOG_WARNING, "extended_data is not set.\n");

        tmp = *frame;
        tmp.extended_data = tmp.data;
        frame = &tmp;
    }

    /* check for valid frame size */
    if (frame) {
        if (avctx->codec->capabilities & CODEC_CAP_SMALL_LAST_FRAME) {
            if (frame->nb_samples > avctx->frame_size) {
                av_log(avctx, AV_LOG_ERROR, "more samples than frame size (avcodec_encode_audio2)\n");
                return AVERROR(EINVAL);
            }
        } else if (!(avctx->codec->capabilities & CODEC_CAP_VARIABLE_FRAME_SIZE)) {
            if (frame->nb_samples < avctx->frame_size &&
                !avctx->internal->last_audio_frame) {
                ret = pad_last_frame(avctx, &padded_frame, frame);
                if (ret < 0)
                    return ret;

                frame = padded_frame;
                avctx->internal->last_audio_frame = 1;
            }

            if (frame->nb_samples != avctx->frame_size) {
                av_log(avctx, AV_LOG_ERROR, "nb_samples (%d) != frame_size (%d) (avcodec_encode_audio2)\n", frame->nb_samples, avctx->frame_size);
                ret = AVERROR(EINVAL);
                goto end;
            }
        }
    }

    ret = avctx->codec->encode2(avctx, avpkt, frame, got_packet_ptr);
    if (!ret) {
        if (*got_packet_ptr) {
            if (!(avctx->codec->capabilities & CODEC_CAP_DELAY)) {
                if (avpkt->pts == AV_NOPTS_VALUE)
                    avpkt->pts = frame->pts;
                if (!avpkt->duration)
                    avpkt->duration = ff_samples_to_time_base(avctx,
                                                              frame->nb_samples);
            }
            avpkt->dts = avpkt->pts;
        } else {
            avpkt->size = 0;
        }
    }
    if (avpkt->data && avpkt->data == avctx->internal->byte_buffer) {
        needs_realloc = 0;
        if (user_pkt.data) {
            if (user_pkt.size >= avpkt->size) {
                memcpy(user_pkt.data, avpkt->data, avpkt->size);
            } else {
                av_log(avctx, AV_LOG_ERROR, "Provided packet is too small, needs to be %d\n", avpkt->size);
                avpkt->size = user_pkt.size;
                ret = -1;
            }
            avpkt->data     = user_pkt.data;
            avpkt->destruct = user_pkt.destruct;
        } else {
            if (av_dup_packet(avpkt) < 0) {
                ret = AVERROR(ENOMEM);
            }
        }
    }

    if (!ret) {
        if (needs_realloc && avpkt->data) {
            uint8_t *new_data = av_realloc(avpkt->data, avpkt->size + FF_INPUT_BUFFER_PADDING_SIZE);
            if (new_data)
                avpkt->data = new_data;
        }

        avctx->frame_number++;
    }

    if (ret < 0 || !*got_packet_ptr) {
        av_free_packet(avpkt);
        av_init_packet(avpkt);
        goto end;
    }

    /* NOTE: if we add any audio encoders which output non-keyframe packets,
     *       this needs to be moved to the encoders, but for now we can do it
     *       here to simplify things */
    avpkt->flags |= AV_PKT_FLAG_KEY;

end:
    if (padded_frame) {
        av_freep(&padded_frame->data[0]);
        if (padded_frame->extended_data != padded_frame->data)
            av_freep(&padded_frame->extended_data);
        av_freep(&padded_frame);
    }

    return ret;
}

#if FF_API_OLD_ENCODE_AUDIO
int attribute_align_arg avcodec_encode_audio(AVCodecContext *avctx,
                                             uint8_t *buf, int buf_size,
                                             const short *samples)
{
    AVPacket pkt;
    AVFrame frame0 = { { 0 } };
    AVFrame *frame;
    int ret, samples_size, got_packet;

    av_init_packet(&pkt);
    pkt.data = buf;
    pkt.size = buf_size;

    if (samples) {
        frame = &frame0;
        avcodec_get_frame_defaults(frame);

        if (avctx->frame_size) {
            frame->nb_samples = avctx->frame_size;
        } else {
            /* if frame_size is not set, the number of samples must be
             * calculated from the buffer size */
            int64_t nb_samples;
            if (!av_get_bits_per_sample(avctx->codec_id)) {
                av_log(avctx, AV_LOG_ERROR, "avcodec_encode_audio() does not "
                                            "support this codec\n");
                return AVERROR(EINVAL);
            }
            nb_samples = (int64_t)buf_size * 8 /
                         (av_get_bits_per_sample(avctx->codec_id) *
                          avctx->channels);
            if (nb_samples >= INT_MAX)
                return AVERROR(EINVAL);
            frame->nb_samples = nb_samples;
        }

        /* it is assumed that the samples buffer is large enough based on the
         * relevant parameters */
        samples_size = av_samples_get_buffer_size(NULL, avctx->channels,
                                                  frame->nb_samples,
                                                  avctx->sample_fmt, 1);
        if ((ret = avcodec_fill_audio_frame(frame, avctx->channels,
                                            avctx->sample_fmt,
                                            (const uint8_t *)samples,
                                            samples_size, 1)) < 0)
            return ret;

        /* fabricate frame pts from sample count.
         * this is needed because the avcodec_encode_audio() API does not have
         * a way for the user to provide pts */
        if (avctx->sample_rate && avctx->time_base.num)
            frame->pts = ff_samples_to_time_base(avctx,
                                                 avctx->internal->sample_count);
        else
            frame->pts = AV_NOPTS_VALUE;
        avctx->internal->sample_count += frame->nb_samples;
    } else {
        frame = NULL;
    }

    got_packet = 0;
    ret = avcodec_encode_audio2(avctx, &pkt, frame, &got_packet);
    if (!ret && got_packet && avctx->coded_frame) {
        avctx->coded_frame->pts       = pkt.pts;
        avctx->coded_frame->key_frame = !!(pkt.flags & AV_PKT_FLAG_KEY);
    }
    /* free any side data since we cannot return it */
    ff_packet_free_side_data(&pkt);

    if (frame && frame->extended_data != frame->data)
        av_freep(&frame->extended_data);

    return ret ? ret : pkt.size;
}

#endif

#if FF_API_OLD_ENCODE_VIDEO
int attribute_align_arg avcodec_encode_video(AVCodecContext *avctx, uint8_t *buf, int buf_size,
                                             const AVFrame *pict)
{
    AVPacket pkt;
    int ret, got_packet = 0;

    if (buf_size < FF_MIN_BUFFER_SIZE) {
        av_log(avctx, AV_LOG_ERROR, "buffer smaller than minimum size\n");
        return -1;
    }

    av_init_packet(&pkt);
    pkt.data = buf;
    pkt.size = buf_size;

    ret = avcodec_encode_video2(avctx, &pkt, pict, &got_packet);
    if (!ret && got_packet && avctx->coded_frame) {
        avctx->coded_frame->pts       = pkt.pts;
        avctx->coded_frame->key_frame = !!(pkt.flags & AV_PKT_FLAG_KEY);
    }

    /* free any side data since we cannot return it */
    if (pkt.side_data_elems > 0) {
        int i;
        for (i = 0; i < pkt.side_data_elems; i++)
            av_free(pkt.side_data[i].data);
        av_freep(&pkt.side_data);
        pkt.side_data_elems = 0;
    }

    return ret ? ret : pkt.size;
}

#endif

int attribute_align_arg avcodec_encode_video2(AVCodecContext *avctx,
                                              AVPacket *avpkt,
                                              const AVFrame *frame,
                                              int *got_packet_ptr)
{
    int ret;
    AVPacket user_pkt = *avpkt;
    int needs_realloc = !user_pkt.data;

    *got_packet_ptr = 0;

    if(HAVE_THREADS && avctx->internal->frame_thread_encoder && (avctx->active_thread_type&FF_THREAD_FRAME))
        return ff_thread_video_encode_frame(avctx, avpkt, frame, got_packet_ptr);

    if ((avctx->flags&CODEC_FLAG_PASS1) && avctx->stats_out)
        avctx->stats_out[0] = '\0';

    if (!(avctx->codec->capabilities & CODEC_CAP_DELAY) && !frame) {
        av_free_packet(avpkt);
        av_init_packet(avpkt);
        avpkt->size = 0;
        return 0;
    }

    if (av_image_check_size(avctx->width, avctx->height, 0, avctx))
        return AVERROR(EINVAL);

    av_assert0(avctx->codec->encode2);

    ret = avctx->codec->encode2(avctx, avpkt, frame, got_packet_ptr);
    av_assert0(ret <= 0);

    if (avpkt->data && avpkt->data == avctx->internal->byte_buffer) {
        needs_realloc = 0;
        if (user_pkt.data) {
            if (user_pkt.size >= avpkt->size) {
                memcpy(user_pkt.data, avpkt->data, avpkt->size);
            } else {
                av_log(avctx, AV_LOG_ERROR, "Provided packet is too small, needs to be %d\n", avpkt->size);
                avpkt->size = user_pkt.size;
                ret = -1;
            }
            avpkt->data     = user_pkt.data;
            avpkt->destruct = user_pkt.destruct;
        } else {
            if (av_dup_packet(avpkt) < 0) {
                ret = AVERROR(ENOMEM);
            }
        }
    }

    if (!ret) {
        if (!*got_packet_ptr)
            avpkt->size = 0;
        else if (!(avctx->codec->capabilities & CODEC_CAP_DELAY))
            avpkt->pts = avpkt->dts = frame->pts;

        if (needs_realloc && avpkt->data &&
            avpkt->destruct == av_destruct_packet) {
            uint8_t *new_data = av_realloc(avpkt->data, avpkt->size + FF_INPUT_BUFFER_PADDING_SIZE);
            if (new_data)
                avpkt->data = new_data;
        }

        avctx->frame_number++;
    }

    if (ret < 0 || !*got_packet_ptr)
        av_free_packet(avpkt);

    emms_c();
    return ret;
}

int avcodec_encode_subtitle(AVCodecContext *avctx, uint8_t *buf, int buf_size,
                            const AVSubtitle *sub)
{
    int ret;
    if (sub->start_display_time) {
        av_log(avctx, AV_LOG_ERROR, "start_display_time must be 0.\n");
        return -1;
    }

    ret = avctx->codec->encode_sub(avctx, buf, buf_size, sub);
    avctx->frame_number++;
    return ret;
}

/**
 * Attempt to guess proper monotonic timestamps for decoded video frames
 * which might have incorrect times. Input timestamps may wrap around, in
 * which case the output will as well.
 *
 * @param pts the pts field of the decoded AVPacket, as passed through
 * AVFrame.pkt_pts
 * @param dts the dts field of the decoded AVPacket
 * @return one of the input values, may be AV_NOPTS_VALUE
 */
static int64_t guess_correct_pts(AVCodecContext *ctx,
                                 int64_t reordered_pts, int64_t dts)
{
    int64_t pts = AV_NOPTS_VALUE;

    if (dts != AV_NOPTS_VALUE) {
        ctx->pts_correction_num_faulty_dts += dts <= ctx->pts_correction_last_dts;
        ctx->pts_correction_last_dts = dts;
    }
    if (reordered_pts != AV_NOPTS_VALUE) {
        ctx->pts_correction_num_faulty_pts += reordered_pts <= ctx->pts_correction_last_pts;
        ctx->pts_correction_last_pts = reordered_pts;
    }
    if ((ctx->pts_correction_num_faulty_pts<=ctx->pts_correction_num_faulty_dts || dts == AV_NOPTS_VALUE)
       && reordered_pts != AV_NOPTS_VALUE)
        pts = reordered_pts;
    else
        pts = dts;

    return pts;
}

static void apply_param_change(AVCodecContext *avctx, AVPacket *avpkt)
{
    int size = 0;
    const uint8_t *data;
    uint32_t flags;

    if (!(avctx->codec->capabilities & CODEC_CAP_PARAM_CHANGE))
        return;

    data = av_packet_get_side_data(avpkt, AV_PKT_DATA_PARAM_CHANGE, &size);
    if (!data || size < 4)
        return;
    flags = bytestream_get_le32(&data);
    size -= 4;
    if (size < 4) /* Required for any of the changes */
        return;
    if (flags & AV_SIDE_DATA_PARAM_CHANGE_CHANNEL_COUNT) {
        avctx->channels = bytestream_get_le32(&data);
        size -= 4;
    }
    if (flags & AV_SIDE_DATA_PARAM_CHANGE_CHANNEL_LAYOUT) {
        if (size < 8)
            return;
        avctx->channel_layout = bytestream_get_le64(&data);
        size -= 8;
    }
    if (size < 4)
        return;
    if (flags & AV_SIDE_DATA_PARAM_CHANGE_SAMPLE_RATE) {
        avctx->sample_rate = bytestream_get_le32(&data);
        size -= 4;
    }
    if (flags & AV_SIDE_DATA_PARAM_CHANGE_DIMENSIONS) {
        if (size < 8)
            return;
        avctx->width  = bytestream_get_le32(&data);
        avctx->height = bytestream_get_le32(&data);
        avcodec_set_dimensions(avctx, avctx->width, avctx->height);
        size -= 8;
    }
}

static int add_metadata_from_side_data(AVCodecContext *avctx, AVFrame *frame)
{
    int size, ret = 0;
    const uint8_t *side_metadata;
    const uint8_t *end;

    av_dict_free(&avctx->metadata);
    side_metadata = av_packet_get_side_data(avctx->pkt,
                                            AV_PKT_DATA_STRINGS_METADATA, &size);
    if (!side_metadata)
        goto end;
    end = side_metadata + size;
    while (side_metadata < end) {
        const uint8_t *key = side_metadata;
        const uint8_t *val = side_metadata + strlen(key) + 1;
        int ret = av_dict_set(&frame->metadata, key, val, 0);
        if (ret < 0)
            break;
        side_metadata = val + strlen(val) + 1;
    }
end:
    avctx->metadata = frame->metadata;
    return ret;
}

int attribute_align_arg avcodec_decode_video2(AVCodecContext *avctx, AVFrame *picture,
                                              int *got_picture_ptr,
                                              const AVPacket *avpkt)
{
    int ret;
    // copy to ensure we do not change avpkt
    AVPacket tmp = *avpkt;

    if (avctx->codec->type != AVMEDIA_TYPE_VIDEO) {
        av_log(avctx, AV_LOG_ERROR, "Invalid media type for video\n");
        return AVERROR(EINVAL);
    }

    *got_picture_ptr = 0;
    if ((avctx->coded_width || avctx->coded_height) && av_image_check_size(avctx->coded_width, avctx->coded_height, 0, avctx))
        return AVERROR(EINVAL);

    avcodec_get_frame_defaults(picture);

    if ((avctx->codec->capabilities & CODEC_CAP_DELAY) || avpkt->size || (avctx->active_thread_type & FF_THREAD_FRAME)) {
        int did_split = av_packet_split_side_data(&tmp);
        apply_param_change(avctx, &tmp);
        avctx->pkt = &tmp;
        if (HAVE_THREADS && avctx->active_thread_type & FF_THREAD_FRAME)
            ret = ff_thread_decode_frame(avctx, picture, got_picture_ptr,
                                         &tmp);
        else {
            ret = avctx->codec->decode(avctx, picture, got_picture_ptr,
                                       &tmp);
            picture->pkt_dts = avpkt->dts;

            if(!avctx->has_b_frames){
                picture->pkt_pos         = avpkt->pos;
            }
            //FIXME these should be under if(!avctx->has_b_frames)
            /* get_buffer is supposed to set frame parameters */
            if (!(avctx->codec->capabilities & CODEC_CAP_DR1)) {
                if (!picture->sample_aspect_ratio.num)    picture->sample_aspect_ratio = avctx->sample_aspect_ratio;
                if (!picture->width)                      picture->width               = avctx->width;
                if (!picture->height)                     picture->height              = avctx->height;
                if (picture->format == AV_PIX_FMT_NONE)   picture->format              = avctx->pix_fmt;
            }
        }
        add_metadata_from_side_data(avctx, picture);

        emms_c(); //needed to avoid an emms_c() call before every return;

        avctx->pkt = NULL;
        if (did_split) {
            ff_packet_free_side_data(&tmp);
            if(ret == tmp.size)
                ret = avpkt->size;
        }

        if (*got_picture_ptr){
            avctx->frame_number++;
            picture->best_effort_timestamp = guess_correct_pts(avctx,
                                                            picture->pkt_pts,
                                                            picture->pkt_dts);
        }
    } else
        ret = 0;

    /* many decoders assign whole AVFrames, thus overwriting extended_data;
     * make sure it's set correctly */
    picture->extended_data = picture->data;

    return ret;
}

#if FF_API_OLD_DECODE_AUDIO
int attribute_align_arg avcodec_decode_audio3(AVCodecContext *avctx, int16_t *samples,
                                              int *frame_size_ptr,
                                              AVPacket *avpkt)
{
    AVFrame frame = { { 0 } };
    int ret, got_frame = 0;

    if (avctx->get_buffer != avcodec_default_get_buffer) {
        av_log(avctx, AV_LOG_ERROR, "Custom get_buffer() for use with"
                                    "avcodec_decode_audio3() detected. Overriding with avcodec_default_get_buffer\n");
        av_log(avctx, AV_LOG_ERROR, "Please port your application to "
                                    "avcodec_decode_audio4()\n");
        avctx->get_buffer = avcodec_default_get_buffer;
        avctx->release_buffer = avcodec_default_release_buffer;
    }

    ret = avcodec_decode_audio4(avctx, &frame, &got_frame, avpkt);

    if (ret >= 0 && got_frame) {
        int ch, plane_size;
        int planar    = av_sample_fmt_is_planar(avctx->sample_fmt);
        int data_size = av_samples_get_buffer_size(&plane_size, avctx->channels,
                                                   frame.nb_samples,
                                                   avctx->sample_fmt, 1);
        if (*frame_size_ptr < data_size) {
            av_log(avctx, AV_LOG_ERROR, "output buffer size is too small for "
                                        "the current frame (%d < %d)\n", *frame_size_ptr, data_size);
            return AVERROR(EINVAL);
        }

        memcpy(samples, frame.extended_data[0], plane_size);

        if (planar && avctx->channels > 1) {
            uint8_t *out = ((uint8_t *)samples) + plane_size;
            for (ch = 1; ch < avctx->channels; ch++) {
                memcpy(out, frame.extended_data[ch], plane_size);
                out += plane_size;
            }
        }
        *frame_size_ptr = data_size;
    } else {
        *frame_size_ptr = 0;
    }
    return ret;
}

#endif

int attribute_align_arg avcodec_decode_audio4(AVCodecContext *avctx,
                                              AVFrame *frame,
                                              int *got_frame_ptr,
                                              const AVPacket *avpkt)
{
    int planar, channels;
    int ret = 0;

    *got_frame_ptr = 0;

    if (!avpkt->data && avpkt->size) {
        av_log(avctx, AV_LOG_ERROR, "invalid packet: NULL data, size != 0\n");
        return AVERROR(EINVAL);
    }
    if (avctx->codec->type != AVMEDIA_TYPE_AUDIO) {
        av_log(avctx, AV_LOG_ERROR, "Invalid media type for audio\n");
        return AVERROR(EINVAL);
    }

    avcodec_get_frame_defaults(frame);

    if ((avctx->codec->capabilities & CODEC_CAP_DELAY) || avpkt->size) {
        uint8_t *side;
        int side_size;
        // copy to ensure we do not change avpkt
        AVPacket tmp = *avpkt;
        int did_split = av_packet_split_side_data(&tmp);
        apply_param_change(avctx, &tmp);

        avctx->pkt = &tmp;
        ret = avctx->codec->decode(avctx, frame, got_frame_ptr, &tmp);
        if (ret >= 0 && *got_frame_ptr) {
            avctx->frame_number++;
            frame->pkt_dts = avpkt->dts;
            frame->best_effort_timestamp = guess_correct_pts(avctx,
                                                             frame->pkt_pts,
                                                             frame->pkt_dts);
            if (frame->format == AV_SAMPLE_FMT_NONE)
                frame->format = avctx->sample_fmt;
            if (!frame->channel_layout)
                frame->channel_layout = avctx->channel_layout;
            if (!frame->channels)
                frame->channels = avctx->channels;
            if (!frame->sample_rate)
                frame->sample_rate = avctx->sample_rate;
        }
        add_metadata_from_side_data(avctx, frame);

        side= av_packet_get_side_data(avctx->pkt, AV_PKT_DATA_SKIP_SAMPLES, &side_size);
        if(side && side_size>=10) {
            avctx->internal->skip_samples = AV_RL32(side);
            av_log(avctx, AV_LOG_DEBUG, "skip %d samples due to side data\n",
                   avctx->internal->skip_samples);
        }
        if (avctx->internal->skip_samples) {
            if(frame->nb_samples <= avctx->internal->skip_samples){
                *got_frame_ptr = 0;
                avctx->internal->skip_samples -= frame->nb_samples;
                av_log(avctx, AV_LOG_DEBUG, "skip whole frame, skip left: %d\n",
                       avctx->internal->skip_samples);
            } else {
                av_samples_copy(frame->extended_data, frame->extended_data, 0, avctx->internal->skip_samples,
                                frame->nb_samples - avctx->internal->skip_samples, avctx->channels, frame->format);
                if(avctx->pkt_timebase.num && avctx->sample_rate) {
                    int64_t diff_ts = av_rescale_q(avctx->internal->skip_samples,
                                                   (AVRational){1, avctx->sample_rate},
                                                   avctx->pkt_timebase);
                    if(frame->pkt_pts!=AV_NOPTS_VALUE)
                        frame->pkt_pts += diff_ts;
                    if(frame->pkt_dts!=AV_NOPTS_VALUE)
                        frame->pkt_dts += diff_ts;
                    if (frame->pkt_duration >= diff_ts)
                        frame->pkt_duration -= diff_ts;
                } else {
                    av_log(avctx, AV_LOG_WARNING, "Could not update timestamps for skipped samples.\n");
                }
                av_log(avctx, AV_LOG_DEBUG, "skip %d/%d samples\n",
                       avctx->internal->skip_samples, frame->nb_samples);
                frame->nb_samples -= avctx->internal->skip_samples;
                avctx->internal->skip_samples = 0;
            }
        }

        avctx->pkt = NULL;
        if (did_split) {
            ff_packet_free_side_data(&tmp);
            if(ret == tmp.size)
                ret = avpkt->size;
        }
    }

    /* many decoders assign whole AVFrames, thus overwriting extended_data;
     * make sure it's set correctly; assume decoders that actually use
     * extended_data are doing it correctly */
    if (*got_frame_ptr) {
        planar   = av_sample_fmt_is_planar(frame->format);
        channels = frame->channels;
        if (!(planar && channels > AV_NUM_DATA_POINTERS))
            frame->extended_data = frame->data;
    } else {
        frame->extended_data = NULL;
    }

    return ret;
}

int avcodec_decode_subtitle2(AVCodecContext *avctx, AVSubtitle *sub,
                             int *got_sub_ptr,
                             AVPacket *avpkt)
{
    int ret = 0;

    if (avctx->codec->type != AVMEDIA_TYPE_SUBTITLE) {
        av_log(avctx, AV_LOG_ERROR, "Invalid media type for subtitles\n");
        return AVERROR(EINVAL);
    }

    *got_sub_ptr = 0;
    avcodec_get_subtitle_defaults(sub);

    if (avpkt->size) {
        AVPacket tmp = *avpkt;
        int did_split = av_packet_split_side_data(&tmp);
        //apply_param_change(avctx, &tmp);

        avctx->pkt = &tmp;

        if (avctx->pkt_timebase.den && avpkt->pts != AV_NOPTS_VALUE)
            sub->pts = av_rescale_q(avpkt->pts,
                                    avctx->pkt_timebase, AV_TIME_BASE_Q);
        ret = avctx->codec->decode(avctx, sub, got_sub_ptr, &tmp);
        sub->format = sub->num_rects && sub->rects[0]->ass;

        avctx->pkt = NULL;
        if (did_split) {
            ff_packet_free_side_data(&tmp);
            if(ret == tmp.size)
                ret = avpkt->size;
        }

        if (*got_sub_ptr)
            avctx->frame_number++;
    }

    return ret;
}

void avsubtitle_free(AVSubtitle *sub)
{
    int i;

    for (i = 0; i < sub->num_rects; i++) {
        av_freep(&sub->rects[i]->pict.data[0]);
        av_freep(&sub->rects[i]->pict.data[1]);
        av_freep(&sub->rects[i]->pict.data[2]);
        av_freep(&sub->rects[i]->pict.data[3]);
        av_freep(&sub->rects[i]->text);
        av_freep(&sub->rects[i]->ass);
        av_freep(&sub->rects[i]);
    }

    av_freep(&sub->rects);

    memset(sub, 0, sizeof(AVSubtitle));
}

av_cold int ff_codec_close_recursive(AVCodecContext *avctx)
{
    int ret = 0;

    ff_unlock_avcodec();

    ret = avcodec_close(avctx);

    ff_lock_avcodec(NULL);
    return ret;
}

av_cold int avcodec_close(AVCodecContext *avctx)
{
    int ret = ff_lock_avcodec(avctx);
    if (ret < 0)
        return ret;

    if (avcodec_is_open(avctx)) {
        if (HAVE_THREADS && avctx->internal->frame_thread_encoder && avctx->thread_count > 1) {
            ff_unlock_avcodec();
            ff_frame_thread_encoder_free(avctx);
            ff_lock_avcodec(avctx);
        }
        if (HAVE_THREADS && avctx->thread_opaque)
            ff_thread_free(avctx);
        if (avctx->codec && avctx->codec->close)
            avctx->codec->close(avctx);
        avcodec_default_free_buffers(avctx);
        avctx->coded_frame = NULL;
        avctx->internal->byte_buffer_size = 0;
        av_freep(&avctx->internal->byte_buffer);
        av_freep(&avctx->internal);
        av_dict_free(&avctx->metadata);
    }

    if (avctx->priv_data && avctx->codec && avctx->codec->priv_class)
        av_opt_free(avctx->priv_data);
    av_opt_free(avctx);
    av_freep(&avctx->priv_data);
    if (av_codec_is_encoder(avctx->codec))
        av_freep(&avctx->extradata);
    avctx->codec = NULL;
    avctx->active_thread_type = 0;

    ff_unlock_avcodec();
    return 0;
}

static enum AVCodecID remap_deprecated_codec_id(enum AVCodecID id)
{
    switch(id){
        //This is for future deprecatec codec ids, its empty since
        //last major bump but will fill up again over time, please don't remove it
//         case AV_CODEC_ID_UTVIDEO_DEPRECATED: return AV_CODEC_ID_UTVIDEO;
        case AV_CODEC_ID_OPUS_DEPRECATED: return AV_CODEC_ID_OPUS;
        case AV_CODEC_ID_TAK_DEPRECATED : return AV_CODEC_ID_TAK;
        default                         : return id;
    }
}

static AVCodec *find_encdec(enum AVCodecID id, int encoder)
{
    AVCodec *p, *experimental = NULL;
    p = first_avcodec;
    id= remap_deprecated_codec_id(id);
    while (p) {
        if ((encoder ? av_codec_is_encoder(p) : av_codec_is_decoder(p)) &&
            p->id == id) {
            if (p->capabilities & CODEC_CAP_EXPERIMENTAL && !experimental) {
                experimental = p;
            } else
                return p;
        }
        p = p->next;
    }
    return experimental;
}

AVCodec *avcodec_find_encoder(enum AVCodecID id)
{
    return find_encdec(id, 1);
}

AVCodec *avcodec_find_encoder_by_name(const char *name)
{
    AVCodec *p;
    if (!name)
        return NULL;
    p = first_avcodec;
    while (p) {
        if (av_codec_is_encoder(p) && strcmp(name, p->name) == 0)
            return p;
        p = p->next;
    }
    return NULL;
}

AVCodec *avcodec_find_decoder(enum AVCodecID id)
{
    return find_encdec(id, 0);
}

AVCodec *avcodec_find_decoder_by_name(const char *name)
{
    AVCodec *p;
    if (!name)
        return NULL;
    p = first_avcodec;
    while (p) {
        if (av_codec_is_decoder(p) && strcmp(name, p->name) == 0)
            return p;
        p = p->next;
    }
    return NULL;
}

const char *avcodec_get_name(enum AVCodecID id)
{
    const AVCodecDescriptor *cd;
    AVCodec *codec;

    if (id == AV_CODEC_ID_NONE)
        return "none";
    cd = avcodec_descriptor_get(id);
    if (cd)
        return cd->name;
    av_log(NULL, AV_LOG_WARNING, "Codec 0x%x is not in the full list.\n", id);
    codec = avcodec_find_decoder(id);
    if (codec)
        return codec->name;
    codec = avcodec_find_encoder(id);
    if (codec)
        return codec->name;
    return "unknown_codec";
}

size_t av_get_codec_tag_string(char *buf, size_t buf_size, unsigned int codec_tag)
{
    int i, len, ret = 0;

#define IS_PRINT(x)                                               \
    (((x) >= '0' && (x) <= '9') ||                                \
     ((x) >= 'a' && (x) <= 'z') || ((x) >= 'A' && (x) <= 'Z') ||  \
     ((x) == '.' || (x) == ' ' || (x) == '-' || (x) == '_'))

    for (i = 0; i < 4; i++) {
        len = snprintf(buf, buf_size,
                       IS_PRINT(codec_tag&0xFF) ? "%c" : "[%d]", codec_tag&0xFF);
        buf        += len;
        buf_size    = buf_size > len ? buf_size - len : 0;
        ret        += len;
        codec_tag >>= 8;
    }
    return ret;
}

void avcodec_string(char *buf, int buf_size, AVCodecContext *enc, int encode)
{
    const char *codec_type;
    const char *codec_name;
    const char *profile = NULL;
    const AVCodec *p;
    int bitrate;
    AVRational display_aspect_ratio;

    if (!buf || buf_size <= 0)
        return;
    codec_type = av_get_media_type_string(enc->codec_type);
    codec_name = avcodec_get_name(enc->codec_id);
    if (enc->profile != FF_PROFILE_UNKNOWN) {
        if (enc->codec)
            p = enc->codec;
        else
            p = encode ? avcodec_find_encoder(enc->codec_id) :
                        avcodec_find_decoder(enc->codec_id);
        if (p)
            profile = av_get_profile_name(p, enc->profile);
    }

    snprintf(buf, buf_size, "%s: %s%s", codec_type ? codec_type : "unknown",
             codec_name, enc->mb_decision ? " (hq)" : "");
    buf[0] ^= 'a' ^ 'A'; /* first letter in uppercase */
    if (profile)
        snprintf(buf + strlen(buf), buf_size - strlen(buf), " (%s)", profile);
    if (enc->codec_tag) {
        char tag_buf[32];
        av_get_codec_tag_string(tag_buf, sizeof(tag_buf), enc->codec_tag);
        snprintf(buf + strlen(buf), buf_size - strlen(buf),
                 " (%s / 0x%04X)", tag_buf, enc->codec_tag);
    }

    switch (enc->codec_type) {
    case AVMEDIA_TYPE_VIDEO:
        if (enc->pix_fmt != AV_PIX_FMT_NONE) {
            snprintf(buf + strlen(buf), buf_size - strlen(buf),
                     ", %s",
                     av_get_pix_fmt_name(enc->pix_fmt));
            if (enc->bits_per_raw_sample &&
                enc->bits_per_raw_sample <= av_pix_fmt_desc_get(enc->pix_fmt)->comp[0].depth_minus1)
                snprintf(buf + strlen(buf), buf_size - strlen(buf),
                         " (%d bpc)", enc->bits_per_raw_sample);
        }
        if (enc->width) {
            snprintf(buf + strlen(buf), buf_size - strlen(buf),
                     ", %dx%d",
                     enc->width, enc->height);
            if (enc->sample_aspect_ratio.num) {
                av_reduce(&display_aspect_ratio.num, &display_aspect_ratio.den,
                          enc->width * enc->sample_aspect_ratio.num,
                          enc->height * enc->sample_aspect_ratio.den,
                          1024 * 1024);
                snprintf(buf + strlen(buf), buf_size - strlen(buf),
                         " [SAR %d:%d DAR %d:%d]",
                         enc->sample_aspect_ratio.num, enc->sample_aspect_ratio.den,
                         display_aspect_ratio.num, display_aspect_ratio.den);
            }
            if (av_log_get_level() >= AV_LOG_DEBUG) {
                int g = av_gcd(enc->time_base.num, enc->time_base.den);
                snprintf(buf + strlen(buf), buf_size - strlen(buf),
                         ", %d/%d",
                         enc->time_base.num / g, enc->time_base.den / g);
            }
        }
        if (encode) {
            snprintf(buf + strlen(buf), buf_size - strlen(buf),
                     ", q=%d-%d", enc->qmin, enc->qmax);
        }
        break;
    case AVMEDIA_TYPE_AUDIO:
        if (enc->sample_rate) {
            snprintf(buf + strlen(buf), buf_size - strlen(buf),
                     ", %d Hz", enc->sample_rate);
        }
        av_strlcat(buf, ", ", buf_size);
        av_get_channel_layout_string(buf + strlen(buf), buf_size - strlen(buf), enc->channels, enc->channel_layout);
        if (enc->sample_fmt != AV_SAMPLE_FMT_NONE) {
            snprintf(buf + strlen(buf), buf_size - strlen(buf),
                     ", %s", av_get_sample_fmt_name(enc->sample_fmt));
        }
        break;
    case AVMEDIA_TYPE_DATA:
        if (av_log_get_level() >= AV_LOG_DEBUG) {
            int g = av_gcd(enc->time_base.num, enc->time_base.den);
            if (g)
                snprintf(buf + strlen(buf), buf_size - strlen(buf),
                         ", %d/%d",
                         enc->time_base.num / g, enc->time_base.den / g);
        }
        break;
    default:
        return;
    }
    if (encode) {
        if (enc->flags & CODEC_FLAG_PASS1)
            snprintf(buf + strlen(buf), buf_size - strlen(buf),
                     ", pass 1");
        if (enc->flags & CODEC_FLAG_PASS2)
            snprintf(buf + strlen(buf), buf_size - strlen(buf),
                     ", pass 2");
    }
    bitrate = get_bit_rate(enc);
    if (bitrate != 0) {
        snprintf(buf + strlen(buf), buf_size - strlen(buf),
                 ", %d kb/s", bitrate / 1000);
    }
}

const char *av_get_profile_name(const AVCodec *codec, int profile)
{
    const AVProfile *p;
    if (profile == FF_PROFILE_UNKNOWN || !codec->profiles)
        return NULL;

    for (p = codec->profiles; p->profile != FF_PROFILE_UNKNOWN; p++)
        if (p->profile == profile)
            return p->name;

    return NULL;
}

unsigned avcodec_version(void)
{
//    av_assert0(AV_CODEC_ID_V410==164);
    av_assert0(AV_CODEC_ID_PCM_S8_PLANAR==65563);
    av_assert0(AV_CODEC_ID_ADPCM_G722==69660);
//     av_assert0(AV_CODEC_ID_BMV_AUDIO==86071);
    av_assert0(AV_CODEC_ID_SRT==94216);
    av_assert0(LIBAVCODEC_VERSION_MICRO >= 100);

    return LIBAVCODEC_VERSION_INT;
}

const char *avcodec_configuration(void)
{
    return FFMPEG_CONFIGURATION;
}

const char *avcodec_license(void)
{
#define LICENSE_PREFIX "libavcodec license: "
    return LICENSE_PREFIX FFMPEG_LICENSE + sizeof(LICENSE_PREFIX) - 1;
}

void avcodec_flush_buffers(AVCodecContext *avctx)
{
    if (HAVE_THREADS && avctx->active_thread_type & FF_THREAD_FRAME)
        ff_thread_flush(avctx);
    else if (avctx->codec->flush)
        avctx->codec->flush(avctx);

    avctx->pts_correction_last_pts =
    avctx->pts_correction_last_dts = INT64_MIN;
}

static void video_free_buffers(AVCodecContext *s)
{
    AVCodecInternal *avci = s->internal;
    int i, j;

    if (!avci->buffer)
        return;

    if (avci->buffer_count)
        av_log(s, AV_LOG_WARNING, "Found %i unreleased buffers!\n",
               avci->buffer_count);
    for (i = 0; i < INTERNAL_BUFFER_SIZE; i++) {
        InternalBuffer *buf = &avci->buffer[i];
        for (j = 0; j < 4; j++) {
            av_freep(&buf->base[j]);
            buf->data[j] = NULL;
        }
    }
    av_freep(&avci->buffer);

    avci->buffer_count = 0;
}

static void audio_free_buffers(AVCodecContext *avctx)
{
    AVCodecInternal *avci = avctx->internal;
    av_freep(&avci->audio_data);
}

void avcodec_default_free_buffers(AVCodecContext *avctx)
{
    switch (avctx->codec_type) {
    case AVMEDIA_TYPE_VIDEO:
        video_free_buffers(avctx);
        break;
    case AVMEDIA_TYPE_AUDIO:
        audio_free_buffers(avctx);
        break;
    default:
        break;
    }
}

int av_get_exact_bits_per_sample(enum AVCodecID codec_id)
{
    switch (codec_id) {
    case AV_CODEC_ID_8SVX_EXP:
    case AV_CODEC_ID_8SVX_FIB:
    case AV_CODEC_ID_ADPCM_CT:
    case AV_CODEC_ID_ADPCM_IMA_APC:
    case AV_CODEC_ID_ADPCM_IMA_EA_SEAD:
    case AV_CODEC_ID_ADPCM_IMA_OKI:
    case AV_CODEC_ID_ADPCM_IMA_WS:
    case AV_CODEC_ID_ADPCM_G722:
    case AV_CODEC_ID_ADPCM_YAMAHA:
        return 4;
    case AV_CODEC_ID_PCM_ALAW:
    case AV_CODEC_ID_PCM_MULAW:
    case AV_CODEC_ID_PCM_S8:
    case AV_CODEC_ID_PCM_S8_PLANAR:
    case AV_CODEC_ID_PCM_U8:
    case AV_CODEC_ID_PCM_ZORK:
        return 8;
    case AV_CODEC_ID_PCM_S16BE:
    case AV_CODEC_ID_PCM_S16BE_PLANAR:
    case AV_CODEC_ID_PCM_S16LE:
    case AV_CODEC_ID_PCM_S16LE_PLANAR:
    case AV_CODEC_ID_PCM_U16BE:
    case AV_CODEC_ID_PCM_U16LE:
        return 16;
    case AV_CODEC_ID_PCM_S24DAUD:
    case AV_CODEC_ID_PCM_S24BE:
    case AV_CODEC_ID_PCM_S24LE:
    case AV_CODEC_ID_PCM_S24LE_PLANAR:
    case AV_CODEC_ID_PCM_U24BE:
    case AV_CODEC_ID_PCM_U24LE:
        return 24;
    case AV_CODEC_ID_PCM_S32BE:
    case AV_CODEC_ID_PCM_S32LE:
    case AV_CODEC_ID_PCM_S32LE_PLANAR:
    case AV_CODEC_ID_PCM_U32BE:
    case AV_CODEC_ID_PCM_U32LE:
    case AV_CODEC_ID_PCM_F32BE:
    case AV_CODEC_ID_PCM_F32LE:
        return 32;
    case AV_CODEC_ID_PCM_F64BE:
    case AV_CODEC_ID_PCM_F64LE:
        return 64;
    default:
        return 0;
    }
}

enum AVCodecID av_get_pcm_codec(enum AVSampleFormat fmt, int be)
{
    static const enum AVCodecID map[AV_SAMPLE_FMT_NB][2] = {
        [AV_SAMPLE_FMT_U8  ] = { AV_CODEC_ID_PCM_U8,    AV_CODEC_ID_PCM_U8    },
        [AV_SAMPLE_FMT_S16 ] = { AV_CODEC_ID_PCM_S16LE, AV_CODEC_ID_PCM_S16BE },
        [AV_SAMPLE_FMT_S32 ] = { AV_CODEC_ID_PCM_S32LE, AV_CODEC_ID_PCM_S32BE },
        [AV_SAMPLE_FMT_FLT ] = { AV_CODEC_ID_PCM_F32LE, AV_CODEC_ID_PCM_F32BE },
        [AV_SAMPLE_FMT_DBL ] = { AV_CODEC_ID_PCM_F64LE, AV_CODEC_ID_PCM_F64BE },
        [AV_SAMPLE_FMT_U8P ] = { AV_CODEC_ID_PCM_U8,    AV_CODEC_ID_PCM_U8    },
        [AV_SAMPLE_FMT_S16P] = { AV_CODEC_ID_PCM_S16LE, AV_CODEC_ID_PCM_S16BE },
        [AV_SAMPLE_FMT_S32P] = { AV_CODEC_ID_PCM_S32LE, AV_CODEC_ID_PCM_S32BE },
        [AV_SAMPLE_FMT_FLTP] = { AV_CODEC_ID_PCM_F32LE, AV_CODEC_ID_PCM_F32BE },
        [AV_SAMPLE_FMT_DBLP] = { AV_CODEC_ID_PCM_F64LE, AV_CODEC_ID_PCM_F64BE },
    };
    if (fmt < 0 || fmt >= AV_SAMPLE_FMT_NB)
        return AV_CODEC_ID_NONE;
    if (be < 0 || be > 1)
        be = AV_NE(1, 0);
    return map[fmt][be];
}

int av_get_bits_per_sample(enum AVCodecID codec_id)
{
    switch (codec_id) {
    case AV_CODEC_ID_ADPCM_SBPRO_2:
        return 2;
    case AV_CODEC_ID_ADPCM_SBPRO_3:
        return 3;
    case AV_CODEC_ID_ADPCM_SBPRO_4:
    case AV_CODEC_ID_ADPCM_IMA_WAV:
    case AV_CODEC_ID_ADPCM_IMA_QT:
    case AV_CODEC_ID_ADPCM_SWF:
    case AV_CODEC_ID_ADPCM_MS:
        return 4;
    default:
        return av_get_exact_bits_per_sample(codec_id);
    }
}

int av_get_audio_frame_duration(AVCodecContext *avctx, int frame_bytes)
{
    int id, sr, ch, ba, tag, bps;

    id  = avctx->codec_id;
    sr  = avctx->sample_rate;
    ch  = avctx->channels;
    ba  = avctx->block_align;
    tag = avctx->codec_tag;
    bps = av_get_exact_bits_per_sample(avctx->codec_id);

    /* codecs with an exact constant bits per sample */
    if (bps > 0 && ch > 0 && frame_bytes > 0 && ch < 32768 && bps < 32768)
        return (frame_bytes * 8LL) / (bps * ch);
    bps = avctx->bits_per_coded_sample;

    /* codecs with a fixed packet duration */
    switch (id) {
    case AV_CODEC_ID_ADPCM_ADX:    return   32;
    case AV_CODEC_ID_ADPCM_IMA_QT: return   64;
    case AV_CODEC_ID_ADPCM_EA_XAS: return  128;
    case AV_CODEC_ID_AMR_NB:
    case AV_CODEC_ID_EVRC:
    case AV_CODEC_ID_GSM:
    case AV_CODEC_ID_QCELP:
    case AV_CODEC_ID_RA_288:       return  160;
    case AV_CODEC_ID_AMR_WB:
    case AV_CODEC_ID_GSM_MS:       return  320;
    case AV_CODEC_ID_MP1:          return  384;
    case AV_CODEC_ID_ATRAC1:       return  512;
    case AV_CODEC_ID_ATRAC3:       return 1024;
    case AV_CODEC_ID_MP2:
    case AV_CODEC_ID_MUSEPACK7:    return 1152;
    case AV_CODEC_ID_AC3:          return 1536;
    }

    if (sr > 0) {
        /* calc from sample rate */
        if (id == AV_CODEC_ID_TTA)
            return 256 * sr / 245;

        if (ch > 0) {
            /* calc from sample rate and channels */
            if (id == AV_CODEC_ID_BINKAUDIO_DCT)
                return (480 << (sr / 22050)) / ch;
        }
    }

    if (ba > 0) {
        /* calc from block_align */
        if (id == AV_CODEC_ID_SIPR) {
            switch (ba) {
            case 20: return 160;
            case 19: return 144;
            case 29: return 288;
            case 37: return 480;
            }
        } else if (id == AV_CODEC_ID_ILBC) {
            switch (ba) {
            case 38: return 160;
            case 50: return 240;
            }
        }
    }

    if (frame_bytes > 0) {
        /* calc from frame_bytes only */
        if (id == AV_CODEC_ID_TRUESPEECH)
            return 240 * (frame_bytes / 32);
        if (id == AV_CODEC_ID_NELLYMOSER)
            return 256 * (frame_bytes / 64);
        if (id == AV_CODEC_ID_RA_144)
            return 160 * (frame_bytes / 20);
        if (id == AV_CODEC_ID_G723_1)
            return 240 * (frame_bytes / 24);

        if (bps > 0) {
            /* calc from frame_bytes and bits_per_coded_sample */
            if (id == AV_CODEC_ID_ADPCM_G726)
                return frame_bytes * 8 / bps;
        }

        if (ch > 0) {
            /* calc from frame_bytes and channels */
            switch (id) {
            case AV_CODEC_ID_ADPCM_AFC:
                return frame_bytes / (9 * ch) * 16;
            case AV_CODEC_ID_ADPCM_4XM:
            case AV_CODEC_ID_ADPCM_IMA_ISS:
                return (frame_bytes - 4 * ch) * 2 / ch;
            case AV_CODEC_ID_ADPCM_IMA_SMJPEG:
                return (frame_bytes - 4) * 2 / ch;
            case AV_CODEC_ID_ADPCM_IMA_AMV:
                return (frame_bytes - 8) * 2 / ch;
            case AV_CODEC_ID_ADPCM_XA:
                return (frame_bytes / 128) * 224 / ch;
            case AV_CODEC_ID_INTERPLAY_DPCM:
                return (frame_bytes - 6 - ch) / ch;
            case AV_CODEC_ID_ROQ_DPCM:
                return (frame_bytes - 8) / ch;
            case AV_CODEC_ID_XAN_DPCM:
                return (frame_bytes - 2 * ch) / ch;
            case AV_CODEC_ID_MACE3:
                return 3 * frame_bytes / ch;
            case AV_CODEC_ID_MACE6:
                return 6 * frame_bytes / ch;
            case AV_CODEC_ID_PCM_LXF:
                return 2 * (frame_bytes / (5 * ch));
            case AV_CODEC_ID_IAC:
            case AV_CODEC_ID_IMC:
                return 4 * frame_bytes / ch;
            }

            if (tag) {
                /* calc from frame_bytes, channels, and codec_tag */
                if (id == AV_CODEC_ID_SOL_DPCM) {
                    if (tag == 3)
                        return frame_bytes / ch;
                    else
                        return frame_bytes * 2 / ch;
                }
            }

            if (ba > 0) {
                /* calc from frame_bytes, channels, and block_align */
                int blocks = frame_bytes / ba;
                switch (avctx->codec_id) {
                case AV_CODEC_ID_ADPCM_IMA_WAV:
                    return blocks * (1 + (ba - 4 * ch) / (4 * ch) * 8);
                case AV_CODEC_ID_ADPCM_IMA_DK3:
                    return blocks * (((ba - 16) * 2 / 3 * 4) / ch);
                case AV_CODEC_ID_ADPCM_IMA_DK4:
                    return blocks * (1 + (ba - 4 * ch) * 2 / ch);
                case AV_CODEC_ID_ADPCM_MS:
                    return blocks * (2 + (ba - 7 * ch) * 2 / ch);
                }
            }

            if (bps > 0) {
                /* calc from frame_bytes, channels, and bits_per_coded_sample */
                switch (avctx->codec_id) {
                case AV_CODEC_ID_PCM_DVD:
                    if(bps<4)
                        return 0;
                    return 2 * (frame_bytes / ((bps * 2 / 8) * ch));
                case AV_CODEC_ID_PCM_BLURAY:
                    if(bps<4)
                        return 0;
                    return frame_bytes / ((FFALIGN(ch, 2) * bps) / 8);
                case AV_CODEC_ID_S302M:
                    return 2 * (frame_bytes / ((bps + 4) / 4)) / ch;
                }
            }
        }
    }

    return 0;
}

#if !HAVE_THREADS
int ff_thread_init(AVCodecContext *s)
{
    return -1;
}

#endif

unsigned int av_xiphlacing(unsigned char *s, unsigned int v)
{
    unsigned int n = 0;

    while (v >= 0xff) {
        *s++ = 0xff;
        v -= 0xff;
        n++;
    }
    *s = v;
    n++;
    return n;
}

int ff_match_2uint16(const uint16_t(*tab)[2], int size, int a, int b)
{
    int i;
    for (i = 0; i < size && !(tab[i][0] == a && tab[i][1] == b); i++) ;
    return i;
}

void av_log_missing_feature(void *avc, const char *feature, int want_sample)
{
    av_log(avc, AV_LOG_WARNING, "%s is not implemented. Update your FFmpeg "
            "version to the newest one from Git. If the problem still "
            "occurs, it means that your file has a feature which has not "
            "been implemented.\n", feature);
    if(want_sample)
        av_log_ask_for_sample(avc, NULL);
}

void av_log_ask_for_sample(void *avc, const char *msg, ...)
{
    va_list argument_list;

    va_start(argument_list, msg);

    if (msg)
        av_vlog(avc, AV_LOG_WARNING, msg, argument_list);
    av_log(avc, AV_LOG_WARNING, "If you want to help, upload a sample "
            "of this file to ftp://upload.ffmpeg.org/MPlayer/incoming/ "
            "and contact the ffmpeg-devel mailing list.\n");

    va_end(argument_list);
}

static AVHWAccel *first_hwaccel = NULL;

void av_register_hwaccel(AVHWAccel *hwaccel)
{
    AVHWAccel **p = &first_hwaccel;
    while (*p)
        p = &(*p)->next;
    *p = hwaccel;
    hwaccel->next = NULL;
}

AVHWAccel *av_hwaccel_next(AVHWAccel *hwaccel)
{
    return hwaccel ? hwaccel->next : first_hwaccel;
}

AVHWAccel *ff_find_hwaccel(enum AVCodecID codec_id, enum AVPixelFormat pix_fmt)
{
    AVHWAccel *hwaccel = NULL;

    while ((hwaccel = av_hwaccel_next(hwaccel)))
        if (hwaccel->id == codec_id
            && hwaccel->pix_fmt == pix_fmt)
            return hwaccel;
    return NULL;
}

int av_lockmgr_register(int (*cb)(void **mutex, enum AVLockOp op))
{
    if (ff_lockmgr_cb) {
        if (ff_lockmgr_cb(&codec_mutex, AV_LOCK_DESTROY))
            return -1;
        if (ff_lockmgr_cb(&avformat_mutex, AV_LOCK_DESTROY))
            return -1;
    }

    ff_lockmgr_cb = cb;

    if (ff_lockmgr_cb) {
        if (ff_lockmgr_cb(&codec_mutex, AV_LOCK_CREATE))
            return -1;
        if (ff_lockmgr_cb(&avformat_mutex, AV_LOCK_CREATE))
            return -1;
    }
    return 0;
}

int ff_lock_avcodec(AVCodecContext *log_ctx)
{
    if (ff_lockmgr_cb) {
        if ((*ff_lockmgr_cb)(&codec_mutex, AV_LOCK_OBTAIN))
            return -1;
    }
    entangled_thread_counter++;
    if (entangled_thread_counter != 1) {
        av_log(log_ctx, AV_LOG_ERROR, "Insufficient thread locking around avcodec_open/close()\n");
        ff_avcodec_locked = 1;
        ff_unlock_avcodec();
        return AVERROR(EINVAL);
    }
    av_assert0(!ff_avcodec_locked);
    ff_avcodec_locked = 1;
    return 0;
}

int ff_unlock_avcodec(void)
{
    av_assert0(ff_avcodec_locked);
    ff_avcodec_locked = 0;
    entangled_thread_counter--;
    if (ff_lockmgr_cb) {
        if ((*ff_lockmgr_cb)(&codec_mutex, AV_LOCK_RELEASE))
            return -1;
    }
    return 0;
}

int avpriv_lock_avformat(void)
{
    if (ff_lockmgr_cb) {
        if ((*ff_lockmgr_cb)(&avformat_mutex, AV_LOCK_OBTAIN))
            return -1;
    }
    return 0;
}

int avpriv_unlock_avformat(void)
{
    if (ff_lockmgr_cb) {
        if ((*ff_lockmgr_cb)(&avformat_mutex, AV_LOCK_RELEASE))
            return -1;
    }
    return 0;
}

unsigned int avpriv_toupper4(unsigned int x)
{
    return toupper(x & 0xFF)
           + (toupper((x >> 8) & 0xFF) << 8)
           + (toupper((x >> 16) & 0xFF) << 16)
           + (toupper((x >> 24) & 0xFF) << 24);
}

#if !HAVE_THREADS

int ff_thread_get_buffer(AVCodecContext *avctx, AVFrame *f)
{
    f->owner = avctx;

    return ff_get_buffer(avctx, f);
}

void ff_thread_release_buffer(AVCodecContext *avctx, AVFrame *f)
{
    f->owner->release_buffer(f->owner, f);
}

void ff_thread_finish_setup(AVCodecContext *avctx)
{
}

void ff_thread_report_progress(AVFrame *f, int progress, int field)
{
}

void ff_thread_await_progress(AVFrame *f, int progress, int field)
{
}

int ff_thread_can_start_frame(AVCodecContext *avctx)
{
    return 1;
}

#endif

enum AVMediaType avcodec_get_type(enum AVCodecID codec_id)
{
    AVCodec *c= avcodec_find_decoder(codec_id);
    if(!c)
        c= avcodec_find_encoder(codec_id);
    if(c)
        return c->type;

    if (codec_id <= AV_CODEC_ID_NONE)
        return AVMEDIA_TYPE_UNKNOWN;
    else if (codec_id < AV_CODEC_ID_FIRST_AUDIO)
        return AVMEDIA_TYPE_VIDEO;
    else if (codec_id < AV_CODEC_ID_FIRST_SUBTITLE)
        return AVMEDIA_TYPE_AUDIO;
    else if (codec_id < AV_CODEC_ID_FIRST_UNKNOWN)
        return AVMEDIA_TYPE_SUBTITLE;

    return AVMEDIA_TYPE_UNKNOWN;
}

int avcodec_is_open(AVCodecContext *s)
{
    return !!s->internal;
}

int avpriv_bprint_to_extradata(AVCodecContext *avctx, struct AVBPrint *buf)
{
    int ret;
    char *str;

    ret = av_bprint_finalize(buf, &str);
    if (ret < 0)
        return ret;
    avctx->extradata = str;
    /* Note: the string is NUL terminated (so extradata can be read as a
     * string), but the ending character is not accounted in the size (in
     * binary formats you are likely not supposed to mux that character). When
     * extradata is copied, it is also padded with FF_INPUT_BUFFER_PADDING_SIZE
     * zeros. */
    avctx->extradata_size = buf->len;
    return 0;
}<|MERGE_RESOLUTION|>--- conflicted
+++ resolved
@@ -466,12 +466,7 @@
 
             buf->base[i] = av_malloc(size[i] + 16); //FIXME 16
             if (buf->base[i] == NULL)
-<<<<<<< HEAD
                 return AVERROR(ENOMEM);
-            memset(buf->base[i], 128, size[i]);
-=======
-                return -1;
->>>>>>> d2a25c40
 
             // no edge if EDGE EMU or not planar YUV
             if ((s->flags & CODEC_FLAG_EMU_EDGE) || !size[2])
