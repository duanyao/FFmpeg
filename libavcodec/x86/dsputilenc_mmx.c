/*
 * MMX optimized DSP utils
 * Copyright (c) 2000, 2001 Fabrice Bellard
 * Copyright (c) 2002-2004 Michael Niedermayer <michaelni@gmx.at>
 *
 * MMX optimization by Nick Kurshev <nickols_k@mail.ru>
 *
 * This file is part of FFmpeg.
 *
 * FFmpeg is free software; you can redistribute it and/or
 * modify it under the terms of the GNU Lesser General Public
 * License as published by the Free Software Foundation; either
 * version 2.1 of the License, or (at your option) any later version.
 *
 * FFmpeg is distributed in the hope that it will be useful,
 * but WITHOUT ANY WARRANTY; without even the implied warranty of
 * MERCHANTABILITY or FITNESS FOR A PARTICULAR PURPOSE.  See the GNU
 * Lesser General Public License for more details.
 *
 * You should have received a copy of the GNU Lesser General Public
 * License along with FFmpeg; if not, write to the Free Software
 * Foundation, Inc., 51 Franklin Street, Fifth Floor, Boston, MA 02110-1301 USA
 */

#include "libavutil/attributes.h"
#include "libavutil/cpu.h"
#include "libavutil/x86/asm.h"
#include "libavutil/x86/cpu.h"
#include "libavcodec/dct.h"
#include "libavcodec/dsputil.h"
#include "libavcodec/mpegvideo.h"
#include "dsputil_x86.h"

void ff_get_pixels_mmx(int16_t *block, const uint8_t *pixels, int line_size);
void ff_get_pixels_sse2(int16_t *block, const uint8_t *pixels, int line_size);
void ff_diff_pixels_mmx(int16_t *block, const uint8_t *s1, const uint8_t *s2,
                        int stride);
<<<<<<< HEAD
void ff_diff_pixels_sse2(int16_t *block, const uint8_t *s1, const uint8_t *s2,
                         int stride);
int ff_pix_sum16_mmx(uint8_t *pix, int line_size);
int ff_pix_sum16_sse2(uint8_t *pix, int line_size);
int ff_pix_sum16_xop(uint8_t *pix, int line_size);
int ff_pix_norm1_mmx(uint8_t *pix, int line_size);
int ff_pix_norm1_sse2(uint8_t *pix, int line_size);
int ff_sum_abs_dctelem_mmx(int16_t *block);
int ff_sum_abs_dctelem_mmxext(int16_t *block);
int ff_sum_abs_dctelem_sse2(int16_t *block);
int ff_sum_abs_dctelem_ssse3(int16_t *block);
int ff_sse8_mmx(MpegEncContext *v, uint8_t *pix1, uint8_t *pix2,
                int line_size, int h);
int ff_sse16_mmx(MpegEncContext *v, uint8_t *pix1, uint8_t *pix2,
                 int line_size, int h);
int ff_sse16_sse2(MpegEncContext *v, uint8_t *pix1, uint8_t *pix2,
                  int line_size, int h);
int ff_hf_noise8_mmx(uint8_t *pix1, int lsize, int h);
int ff_hf_noise16_mmx(uint8_t *pix1, int lsize, int h);
=======
>>>>>>> c1661484

#define hadamard_func(cpu)                                              \
    int ff_hadamard8_diff_ ## cpu(MpegEncContext *s, uint8_t *src1,     \
                                  uint8_t *src2, int stride, int h);    \
    int ff_hadamard8_diff16_ ## cpu(MpegEncContext *s, uint8_t *src1,   \
                                    uint8_t *src2, int stride, int h);

hadamard_func(mmx)
hadamard_func(mmxext)
hadamard_func(sse2)
hadamard_func(ssse3)

#if HAVE_YASM

static int nsse16_mmx(MpegEncContext *c, uint8_t *pix1, uint8_t *pix2,
                      int line_size, int h)
{
    int score1, score2;

    if (c)
        score1 = c->dsp.sse[0](c, pix1, pix2, line_size, h);
    else
        score1 = ff_sse16_mmx(c, pix1, pix2, line_size, h);
    score2 = ff_hf_noise16_mmx(pix1, line_size, h) + ff_hf_noise8_mmx(pix1+8, line_size, h)
           - ff_hf_noise16_mmx(pix2, line_size, h) - ff_hf_noise8_mmx(pix2+8, line_size, h);

    if (c)
        return score1 + FFABS(score2) * c->avctx->nsse_weight;
    else
        return score1 + FFABS(score2) * 8;
}

static int nsse8_mmx(MpegEncContext *c, uint8_t *pix1, uint8_t *pix2,
                     int line_size, int h)
{
    int score1 = ff_sse8_mmx(c, pix1, pix2, line_size, h);
    int score2 = ff_hf_noise8_mmx(pix1, line_size, h) -
                 ff_hf_noise8_mmx(pix2, line_size, h);

    if (c)
        return score1 + FFABS(score2) * c->avctx->nsse_weight;
    else
        return score1 + FFABS(score2) * 8;
}

#endif /* HAVE_YASM */

#if HAVE_INLINE_ASM

static int vsad_intra16_mmx(MpegEncContext *v, uint8_t *pix, uint8_t *dummy,
                            int line_size, int h)
{
    int tmp;

    av_assert2((((int) pix) & 7) == 0);
    av_assert2((line_size & 7) == 0);

#define SUM(in0, in1, out0, out1)               \
    "movq (%0), %%mm2\n"                        \
    "movq 8(%0), %%mm3\n"                       \
    "add %2,%0\n"                               \
    "movq %%mm2, " #out0 "\n"                   \
    "movq %%mm3, " #out1 "\n"                   \
    "psubusb " #in0 ", %%mm2\n"                 \
    "psubusb " #in1 ", %%mm3\n"                 \
    "psubusb " #out0 ", " #in0 "\n"             \
    "psubusb " #out1 ", " #in1 "\n"             \
    "por %%mm2, " #in0 "\n"                     \
    "por %%mm3, " #in1 "\n"                     \
    "movq " #in0 ", %%mm2\n"                    \
    "movq " #in1 ", %%mm3\n"                    \
    "punpcklbw %%mm7, " #in0 "\n"               \
    "punpcklbw %%mm7, " #in1 "\n"               \
    "punpckhbw %%mm7, %%mm2\n"                  \
    "punpckhbw %%mm7, %%mm3\n"                  \
    "paddw " #in1 ", " #in0 "\n"                \
    "paddw %%mm3, %%mm2\n"                      \
    "paddw %%mm2, " #in0 "\n"                   \
    "paddw " #in0 ", %%mm6\n"


    __asm__ volatile (
        "movl    %3, %%ecx\n"
        "pxor %%mm6, %%mm6\n"
        "pxor %%mm7, %%mm7\n"
        "movq  (%0), %%mm0\n"
        "movq 8(%0), %%mm1\n"
        "add %2, %0\n"
        "jmp 2f\n"
        "1:\n"

        SUM(%%mm4, %%mm5, %%mm0, %%mm1)
        "2:\n"
        SUM(%%mm0, %%mm1, %%mm4, %%mm5)

        "subl $2, %%ecx\n"
        "jnz 1b\n"

        "movq  %%mm6, %%mm0\n"
        "psrlq $32,   %%mm6\n"
        "paddw %%mm6, %%mm0\n"
        "movq  %%mm0, %%mm6\n"
        "psrlq $16,   %%mm0\n"
        "paddw %%mm6, %%mm0\n"
        "movd  %%mm0, %1\n"
        : "+r" (pix), "=r" (tmp)
        : "r" ((x86_reg) line_size), "m" (h)
        : "%ecx");

    return tmp & 0xFFFF;
}
#undef SUM

static int vsad_intra16_mmxext(MpegEncContext *v, uint8_t *pix, uint8_t *dummy,
                               int line_size, int h)
{
    int tmp;

    av_assert2((((int) pix) & 7) == 0);
    av_assert2((line_size & 7) == 0);

#define SUM(in0, in1, out0, out1)               \
    "movq (%0), " #out0 "\n"                    \
    "movq 8(%0), " #out1 "\n"                   \
    "add %2, %0\n"                              \
    "psadbw " #out0 ", " #in0 "\n"              \
    "psadbw " #out1 ", " #in1 "\n"              \
    "paddw " #in1 ", " #in0 "\n"                \
    "paddw " #in0 ", %%mm6\n"

    __asm__ volatile (
        "movl %3, %%ecx\n"
        "pxor %%mm6, %%mm6\n"
        "pxor %%mm7, %%mm7\n"
        "movq (%0), %%mm0\n"
        "movq 8(%0), %%mm1\n"
        "add %2, %0\n"
        "jmp 2f\n"
        "1:\n"

        SUM(%%mm4, %%mm5, %%mm0, %%mm1)
        "2:\n"
        SUM(%%mm0, %%mm1, %%mm4, %%mm5)

        "subl $2, %%ecx\n"
        "jnz 1b\n"

        "movd %%mm6, %1\n"
        : "+r" (pix), "=r" (tmp)
        : "r" ((x86_reg) line_size), "m" (h)
        : "%ecx");

    return tmp;
}
#undef SUM

static int vsad16_mmx(MpegEncContext *v, uint8_t *pix1, uint8_t *pix2,
                      int line_size, int h)
{
    int tmp;

    av_assert2((((int) pix1) & 7) == 0);
    av_assert2((((int) pix2) & 7) == 0);
    av_assert2((line_size & 7) == 0);

#define SUM(in0, in1, out0, out1)       \
    "movq (%0), %%mm2\n"                \
    "movq (%1), " #out0 "\n"            \
    "movq 8(%0), %%mm3\n"               \
    "movq 8(%1), " #out1 "\n"           \
    "add %3, %0\n"                      \
    "add %3, %1\n"                      \
    "psubb " #out0 ", %%mm2\n"          \
    "psubb " #out1 ", %%mm3\n"          \
    "pxor %%mm7, %%mm2\n"               \
    "pxor %%mm7, %%mm3\n"               \
    "movq %%mm2, " #out0 "\n"           \
    "movq %%mm3, " #out1 "\n"           \
    "psubusb " #in0 ", %%mm2\n"         \
    "psubusb " #in1 ", %%mm3\n"         \
    "psubusb " #out0 ", " #in0 "\n"     \
    "psubusb " #out1 ", " #in1 "\n"     \
    "por %%mm2, " #in0 "\n"             \
    "por %%mm3, " #in1 "\n"             \
    "movq " #in0 ", %%mm2\n"            \
    "movq " #in1 ", %%mm3\n"            \
    "punpcklbw %%mm7, " #in0 "\n"       \
    "punpcklbw %%mm7, " #in1 "\n"       \
    "punpckhbw %%mm7, %%mm2\n"          \
    "punpckhbw %%mm7, %%mm3\n"          \
    "paddw " #in1 ", " #in0 "\n"        \
    "paddw %%mm3, %%mm2\n"              \
    "paddw %%mm2, " #in0 "\n"           \
    "paddw " #in0 ", %%mm6\n"


    __asm__ volatile (
        "movl %4, %%ecx\n"
        "pxor %%mm6, %%mm6\n"
        "pcmpeqw %%mm7, %%mm7\n"
        "psllw $15, %%mm7\n"
        "packsswb %%mm7, %%mm7\n"
        "movq (%0), %%mm0\n"
        "movq (%1), %%mm2\n"
        "movq 8(%0), %%mm1\n"
        "movq 8(%1), %%mm3\n"
        "add %3, %0\n"
        "add %3, %1\n"
        "psubb %%mm2, %%mm0\n"
        "psubb %%mm3, %%mm1\n"
        "pxor %%mm7, %%mm0\n"
        "pxor %%mm7, %%mm1\n"
        "jmp 2f\n"
        "1:\n"

        SUM(%%mm4, %%mm5, %%mm0, %%mm1)
        "2:\n"
        SUM(%%mm0, %%mm1, %%mm4, %%mm5)

        "subl $2, %%ecx\n"
        "jnz 1b\n"

        "movq %%mm6, %%mm0\n"
        "psrlq $32, %%mm6\n"
        "paddw %%mm6, %%mm0\n"
        "movq %%mm0, %%mm6\n"
        "psrlq $16, %%mm0\n"
        "paddw %%mm6, %%mm0\n"
        "movd %%mm0, %2\n"
        : "+r" (pix1), "+r" (pix2), "=r" (tmp)
        : "r" ((x86_reg) line_size), "m" (h)
        : "%ecx");

    return tmp & 0x7FFF;
}
#undef SUM

static int vsad16_mmxext(MpegEncContext *v, uint8_t *pix1, uint8_t *pix2,
                         int line_size, int h)
{
    int tmp;

    av_assert2((((int) pix1) & 7) == 0);
    av_assert2((((int) pix2) & 7) == 0);
    av_assert2((line_size & 7) == 0);

#define SUM(in0, in1, out0, out1)               \
    "movq (%0), " #out0 "\n"                    \
    "movq (%1), %%mm2\n"                        \
    "movq 8(%0), " #out1 "\n"                   \
    "movq 8(%1), %%mm3\n"                       \
    "add %3, %0\n"                              \
    "add %3, %1\n"                              \
    "psubb %%mm2, " #out0 "\n"                  \
    "psubb %%mm3, " #out1 "\n"                  \
    "pxor %%mm7, " #out0 "\n"                   \
    "pxor %%mm7, " #out1 "\n"                   \
    "psadbw " #out0 ", " #in0 "\n"              \
    "psadbw " #out1 ", " #in1 "\n"              \
    "paddw " #in1 ", " #in0 "\n"                \
    "paddw " #in0 ", %%mm6\n    "

    __asm__ volatile (
        "movl %4, %%ecx\n"
        "pxor %%mm6, %%mm6\n"
        "pcmpeqw %%mm7, %%mm7\n"
        "psllw $15, %%mm7\n"
        "packsswb %%mm7, %%mm7\n"
        "movq (%0), %%mm0\n"
        "movq (%1), %%mm2\n"
        "movq 8(%0), %%mm1\n"
        "movq 8(%1), %%mm3\n"
        "add %3, %0\n"
        "add %3, %1\n"
        "psubb %%mm2, %%mm0\n"
        "psubb %%mm3, %%mm1\n"
        "pxor %%mm7, %%mm0\n"
        "pxor %%mm7, %%mm1\n"
        "jmp 2f\n"
        "1:\n"

        SUM(%%mm4, %%mm5, %%mm0, %%mm1)
        "2:\n"
        SUM(%%mm0, %%mm1, %%mm4, %%mm5)

        "subl $2, %%ecx\n"
        "jnz 1b\n"

        "movd %%mm6, %2\n"
        : "+r" (pix1), "+r" (pix2), "=r" (tmp)
        : "r" ((x86_reg) line_size), "m" (h)
        : "%ecx");

    return tmp;
}
#undef SUM


#endif /* HAVE_INLINE_ASM */

av_cold void ff_dsputilenc_init_mmx(DSPContext *c, AVCodecContext *avctx,
                                    unsigned high_bit_depth)
{
    int cpu_flags = av_get_cpu_flags();
    const int dct_algo = avctx->dct_algo;

    if (EXTERNAL_MMX(cpu_flags)) {
        if (!high_bit_depth)
            c->get_pixels = ff_get_pixels_mmx;
        c->diff_pixels = ff_diff_pixels_mmx;
    }

    if (EXTERNAL_SSE2(cpu_flags))
        if (!high_bit_depth)
            c->get_pixels = ff_get_pixels_sse2;

#if HAVE_INLINE_ASM
    if (INLINE_MMX(cpu_flags)) {
        if (!high_bit_depth &&
            (dct_algo == FF_DCT_AUTO || dct_algo == FF_DCT_MMX))
            c->fdct = ff_fdct_mmx;

        c->vsad[4] = vsad_intra16_mmx;

        if (!(avctx->flags & CODEC_FLAG_BITEXACT)) {
            c->vsad[0]      = vsad16_mmx;
        }
    }

    if (INLINE_MMXEXT(cpu_flags)) {
        if (!high_bit_depth &&
            (dct_algo == FF_DCT_AUTO || dct_algo == FF_DCT_MMX))
            c->fdct = ff_fdct_mmxext;

        c->vsad[4]         = vsad_intra16_mmxext;

        if (!(avctx->flags & CODEC_FLAG_BITEXACT)) {
            c->vsad[0] = vsad16_mmxext;
        }
    }

    if (INLINE_SSE2(cpu_flags)) {
        if (!high_bit_depth &&
            (dct_algo == FF_DCT_AUTO || dct_algo == FF_DCT_MMX))
            c->fdct = ff_fdct_sse2;
    }

#if HAVE_SSSE3_INLINE
    if (INLINE_SSSE3(cpu_flags)) {
    }
#endif
#endif /* HAVE_INLINE_ASM */

    if (EXTERNAL_MMX(cpu_flags)) {
        c->hadamard8_diff[0] = ff_hadamard8_diff16_mmx;
        c->hadamard8_diff[1] = ff_hadamard8_diff_mmx;
        c->sum_abs_dctelem   = ff_sum_abs_dctelem_mmx;
        c->sse[0]            = ff_sse16_mmx;
        c->sse[1]            = ff_sse8_mmx;
#if HAVE_YASM
        c->nsse[0]           = nsse16_mmx;
        c->nsse[1]           = nsse8_mmx;
#endif
    }

    if (EXTERNAL_MMXEXT(cpu_flags)) {
        c->hadamard8_diff[0] = ff_hadamard8_diff16_mmxext;
        c->hadamard8_diff[1] = ff_hadamard8_diff_mmxext;
        c->sum_abs_dctelem   = ff_sum_abs_dctelem_mmxext;
    }

    if (EXTERNAL_SSE2(cpu_flags)) {
        c->sse[0] = ff_sse16_sse2;
        c->sum_abs_dctelem   = ff_sum_abs_dctelem_sse2;
        c->diff_pixels = ff_diff_pixels_sse2;
        c->pix_sum     = ff_pix_sum16_sse2;
        c->pix_norm1   = ff_pix_norm1_sse2;

#if HAVE_ALIGNED_STACK
        c->hadamard8_diff[0] = ff_hadamard8_diff16_sse2;
        c->hadamard8_diff[1] = ff_hadamard8_diff_sse2;
#endif
    }

    if (EXTERNAL_SSSE3(cpu_flags)) {
        c->sum_abs_dctelem   = ff_sum_abs_dctelem_ssse3;
#if HAVE_ALIGNED_STACK
        c->hadamard8_diff[0] = ff_hadamard8_diff16_ssse3;
        c->hadamard8_diff[1] = ff_hadamard8_diff_ssse3;
#endif
    }

    if (EXTERNAL_XOP(cpu_flags)) {
        c->pix_sum           = ff_pix_sum16_xop;
    }

    ff_dsputil_init_pix_mmx(c, avctx);
}<|MERGE_RESOLUTION|>--- conflicted
+++ resolved
@@ -35,14 +35,8 @@
 void ff_get_pixels_sse2(int16_t *block, const uint8_t *pixels, int line_size);
 void ff_diff_pixels_mmx(int16_t *block, const uint8_t *s1, const uint8_t *s2,
                         int stride);
-<<<<<<< HEAD
 void ff_diff_pixels_sse2(int16_t *block, const uint8_t *s1, const uint8_t *s2,
                          int stride);
-int ff_pix_sum16_mmx(uint8_t *pix, int line_size);
-int ff_pix_sum16_sse2(uint8_t *pix, int line_size);
-int ff_pix_sum16_xop(uint8_t *pix, int line_size);
-int ff_pix_norm1_mmx(uint8_t *pix, int line_size);
-int ff_pix_norm1_sse2(uint8_t *pix, int line_size);
 int ff_sum_abs_dctelem_mmx(int16_t *block);
 int ff_sum_abs_dctelem_mmxext(int16_t *block);
 int ff_sum_abs_dctelem_sse2(int16_t *block);
@@ -55,8 +49,6 @@
                   int line_size, int h);
 int ff_hf_noise8_mmx(uint8_t *pix1, int lsize, int h);
 int ff_hf_noise16_mmx(uint8_t *pix1, int lsize, int h);
-=======
->>>>>>> c1661484
 
 #define hadamard_func(cpu)                                              \
     int ff_hadamard8_diff_ ## cpu(MpegEncContext *s, uint8_t *src1,     \
@@ -432,8 +424,6 @@
         c->sse[0] = ff_sse16_sse2;
         c->sum_abs_dctelem   = ff_sum_abs_dctelem_sse2;
         c->diff_pixels = ff_diff_pixels_sse2;
-        c->pix_sum     = ff_pix_sum16_sse2;
-        c->pix_norm1   = ff_pix_norm1_sse2;
 
 #if HAVE_ALIGNED_STACK
         c->hadamard8_diff[0] = ff_hadamard8_diff16_sse2;
@@ -449,9 +439,5 @@
 #endif
     }
 
-    if (EXTERNAL_XOP(cpu_flags)) {
-        c->pix_sum           = ff_pix_sum16_xop;
-    }
-
     ff_dsputil_init_pix_mmx(c, avctx);
 }