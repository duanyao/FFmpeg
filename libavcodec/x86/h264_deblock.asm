;*****************************************************************************
;* MMX/SSE2/AVX-optimized H.264 deblocking code
;*****************************************************************************
;* Copyright (C) 2005-2011 x264 project
;*
;* Authors: Loren Merritt <lorenm@u.washington.edu>
;*          Jason Garrett-Glaser <darkshikari@gmail.com>
;*          Oskar Arvidsson <oskar@irock.se>
;*
;* This file is part of FFmpeg.
;*
;* FFmpeg is free software; you can redistribute it and/or
;* modify it under the terms of the GNU Lesser General Public
;* License as published by the Free Software Foundation; either
;* version 2.1 of the License, or (at your option) any later version.
;*
;* FFmpeg is distributed in the hope that it will be useful,
;* but WITHOUT ANY WARRANTY; without even the implied warranty of
;* MERCHANTABILITY or FITNESS FOR A PARTICULAR PURPOSE.  See the GNU
;* Lesser General Public License for more details.
;*
;* You should have received a copy of the GNU Lesser General Public
;* License along with FFmpeg; if not, write to the Free Software
;* Foundation, Inc., 51 Franklin Street, Fifth Floor, Boston, MA 02110-1301 USA
;******************************************************************************

%include "libavutil/x86/x86inc.asm"
%include "libavutil/x86/x86util.asm"

SECTION .text

cextern pb_0
cextern pb_1
cextern pb_3
cextern pb_A1

; expands to [base],...,[base+7*stride]
%define PASS8ROWS(base, base3, stride, stride3) \
    [base], [base+stride], [base+stride*2], [base3], \
    [base3+stride], [base3+stride*2], [base3+stride3], [base3+stride*4]

%define PASS8ROWS(base, base3, stride, stride3, offset) \
    PASS8ROWS(base+offset, base3+offset, stride, stride3)

; in: 8 rows of 4 bytes in %4..%11
; out: 4 rows of 8 bytes in m0..m3
%macro TRANSPOSE4x8_LOAD 11
    movh       m0, %4
    movh       m2, %5
    movh       m1, %6
    movh       m3, %7
    punpckl%1  m0, m2
    punpckl%1  m1, m3
    mova       m2, m0
    punpckl%2  m0, m1
    punpckh%2  m2, m1

    movh       m4, %8
    movh       m6, %9
    movh       m5, %10
    movh       m7, %11
    punpckl%1  m4, m6
    punpckl%1  m5, m7
    mova       m6, m4
    punpckl%2  m4, m5
    punpckh%2  m6, m5

    punpckh%3  m1, m0, m4
    punpckh%3  m3, m2, m6
    punpckl%3  m0, m4
    punpckl%3  m2, m6
%endmacro

; in: 4 rows of 8 bytes in m0..m3
; out: 8 rows of 4 bytes in %1..%8
%macro TRANSPOSE8x4B_STORE 8
    punpckhdq  m4, m0, m0
    punpckhdq  m5, m1, m1
    punpckhdq  m6, m2, m2

    punpcklbw  m0, m1
    punpcklbw  m2, m3
    punpcklwd  m1, m0, m2
    punpckhwd  m0, m2
    movh       %1, m1
    punpckhdq  m1, m1
    movh       %2, m1
    movh       %3, m0
    punpckhdq  m0, m0
    movh       %4, m0

    punpckhdq  m3, m3
    punpcklbw  m4, m5
    punpcklbw  m6, m3
    punpcklwd  m5, m4, m6
    punpckhwd  m4, m6
    movh       %5, m5
    punpckhdq  m5, m5
    movh       %6, m5
    movh       %7, m4
    punpckhdq  m4, m4
    movh       %8, m4
%endmacro

%macro TRANSPOSE4x8B_LOAD 8
    TRANSPOSE4x8_LOAD bw, wd, dq, %1, %2, %3, %4, %5, %6, %7, %8
%endmacro

%macro SBUTTERFLY3 4
    punpckh%1  %4, %2, %3
    punpckl%1  %2, %3
%endmacro

; in: 8 rows of 8 (only the middle 6 pels are used) in %1..%8
; out: 6 rows of 8 in [%9+0*16] .. [%9+5*16]
%macro TRANSPOSE6x8_MEM 9
    RESET_MM_PERMUTATION
    movq  m0, %1
    movq  m1, %2
    movq  m2, %3
    movq  m3, %4
    movq  m4, %5
    movq  m5, %6
    movq  m6, %7
    SBUTTERFLY bw, 0, 1, 7
    SBUTTERFLY bw, 2, 3, 7
    SBUTTERFLY bw, 4, 5, 7
    movq  [%9+0x10], m3
    SBUTTERFLY3 bw, m6, %8, m7
    SBUTTERFLY wd, 0, 2, 3
    SBUTTERFLY wd, 4, 6, 3
    punpckhdq m0, m4
    movq  [%9+0x00], m0
    SBUTTERFLY3 wd, m1, [%9+0x10], m3
    SBUTTERFLY wd, 5, 7, 0
    SBUTTERFLY dq, 1, 5, 0
    SBUTTERFLY dq, 2, 6, 0
    punpckldq m3, m7
    movq  [%9+0x10], m2
    movq  [%9+0x20], m6
    movq  [%9+0x30], m1
    movq  [%9+0x40], m5
    movq  [%9+0x50], m3
    RESET_MM_PERMUTATION
%endmacro

; in: 8 rows of 8 in %1..%8
; out: 8 rows of 8 in %9..%16
%macro TRANSPOSE8x8_MEM 16
    RESET_MM_PERMUTATION
    movq  m0, %1
    movq  m1, %2
    movq  m2, %3
    movq  m3, %4
    movq  m4, %5
    movq  m5, %6
    movq  m6, %7
    SBUTTERFLY bw, 0, 1, 7
    SBUTTERFLY bw, 2, 3, 7
    SBUTTERFLY bw, 4, 5, 7
    SBUTTERFLY3 bw, m6, %8, m7
    movq  %9,  m5
    SBUTTERFLY wd, 0, 2, 5
    SBUTTERFLY wd, 4, 6, 5
    SBUTTERFLY wd, 1, 3, 5
    movq  %11, m6
    movq  m6,  %9
    SBUTTERFLY wd, 6, 7, 5
    SBUTTERFLY dq, 0, 4, 5
    SBUTTERFLY dq, 1, 6, 5
    movq  %9,  m0
    movq  %10, m4
    movq  %13, m1
    movq  %14, m6
    SBUTTERFLY3 dq, m2, %11, m0
    SBUTTERFLY dq, 3, 7, 4
    movq  %11, m2
    movq  %12, m0
    movq  %15, m3
    movq  %16, m7
    RESET_MM_PERMUTATION
%endmacro

; out: %4 = |%1-%2|>%3
; clobbers: %5
%macro DIFF_GT 5
%if avx_enabled == 0
    mova    %5, %2
    mova    %4, %1
    psubusb %5, %1
    psubusb %4, %2
%else
    psubusb %5, %2, %1
    psubusb %4, %1, %2
%endif
    por     %4, %5
    psubusb %4, %3
%endmacro

; out: %4 = |%1-%2|>%3
; clobbers: %5
%macro DIFF_GT2 5
%if ARCH_X86_64
    psubusb %5, %2, %1
    psubusb %4, %1, %2
%else
    mova    %5, %2
    mova    %4, %1
    psubusb %5, %1
    psubusb %4, %2
%endif
    psubusb %5, %3
    psubusb %4, %3
    pcmpeqb %4, %5
%endmacro

; in: m0=p1 m1=p0 m2=q0 m3=q1 %1=alpha-1 %2=beta-1
; out: m5=beta-1, m7=mask, %3=alpha-1
; clobbers: m4,m6
%macro LOAD_MASK 2-3
    movd     m4, %1
    movd     m5, %2
    SPLATW   m4, m4
    SPLATW   m5, m5
    packuswb m4, m4  ; 16x alpha-1
    packuswb m5, m5  ; 16x beta-1
%if %0>2
    mova     %3, m4
%endif
    DIFF_GT  m1, m2, m4, m7, m6 ; |p0-q0| > alpha-1
    DIFF_GT  m0, m1, m5, m4, m6 ; |p1-p0| > beta-1
    por      m7, m4
    DIFF_GT  m3, m2, m5, m4, m6 ; |q1-q0| > beta-1
    por      m7, m4
    pxor     m6, m6
    pcmpeqb  m7, m6
%endmacro

; in: m0=p1 m1=p0 m2=q0 m3=q1 m7=(tc&mask)
; out: m1=p0' m2=q0'
; clobbers: m0,3-6
%macro DEBLOCK_P0_Q0 0
    pcmpeqb m4, m4
    pxor    m5, m1, m2   ; p0^q0
    pxor    m3, m4
    pand    m5, [pb_1]   ; (p0^q0)&1
    pavgb   m3, m0       ; (p1 - q1 + 256)>>1
    pxor    m4, m1
    pavgb   m3, [pb_3]   ; (((p1 - q1 + 256)>>1)+4)>>1 = 64+2+(p1-q1)>>2
    pavgb   m4, m2       ; (q0 - p0 + 256)>>1
    pavgb   m3, m5
    mova    m6, [pb_A1]
    paddusb m3, m4       ; d+128+33
    psubusb m6, m3
    psubusb m3, [pb_A1]
    pminub  m6, m7
    pminub  m3, m7
    psubusb m1, m6
    psubusb m2, m3
    paddusb m1, m3
    paddusb m2, m6
%endmacro

; in: m1=p0 m2=q0
;     %1=p1 %2=q2 %3=[q2] %4=[q1] %5=tc0 %6=tmp
; out: [q1] = clip( (q2+((p0+q0+1)>>1))>>1, q1-tc0, q1+tc0 )
; clobbers: q2, tmp, tc0
%macro LUMA_Q1 6
    pavgb   %6, m1, m2
    pavgb   %2, %6       ; avg(p2,avg(p0,q0))
    pxor    %6, %3
    pand    %6, [pb_1]   ; (p2^avg(p0,q0))&1
    psubusb %2, %6       ; (p2+((p0+q0+1)>>1))>>1
    psubusb %6, %1, %5
    paddusb %5, %1
    pmaxub  %2, %6
    pminub  %2, %5
    mova    %4, %2
%endmacro

%if ARCH_X86_64
;-----------------------------------------------------------------------------
; void deblock_v_luma( uint8_t *pix, int stride, int alpha, int beta, int8_t *tc0 )
;-----------------------------------------------------------------------------
%macro DEBLOCK_LUMA 1
cglobal deblock_v_luma_8_%1, 5,5,10
    movd    m8, [r4] ; tc0
    lea     r4, [r1*3]
    dec     r2d        ; alpha-1
    neg     r4
    dec     r3d        ; beta-1
    add     r4, r0     ; pix-3*stride

    mova    m0, [r4+r1]   ; p1
    mova    m1, [r4+2*r1] ; p0
    mova    m2, [r0]      ; q0
    mova    m3, [r0+r1]   ; q1
    LOAD_MASK r2d, r3d

    punpcklbw m8, m8
    punpcklbw m8, m8 ; tc = 4x tc0[3], 4x tc0[2], 4x tc0[1], 4x tc0[0]
    pcmpeqb m9, m9
    pcmpeqb m9, m8
    pandn   m9, m7
    pand    m8, m9

    movdqa  m3, [r4] ; p2
    DIFF_GT2 m1, m3, m5, m6, m7 ; |p2-p0| > beta-1
    pand    m6, m9
    psubb   m7, m8, m6
    pand    m6, m8
    LUMA_Q1 m0, m3, [r4], [r4+r1], m6, m4

    movdqa  m4, [r0+2*r1] ; q2
    DIFF_GT2 m2, m4, m5, m6, m3 ; |q2-q0| > beta-1
    pand    m6, m9
    pand    m8, m6
    psubb   m7, m6
    mova    m3, [r0+r1]
    LUMA_Q1 m3, m4, [r0+2*r1], [r0+r1], m8, m6

    DEBLOCK_P0_Q0
    mova    [r4+2*r1], m1
    mova    [r0], m2
    RET

;-----------------------------------------------------------------------------
; void deblock_h_luma( uint8_t *pix, int stride, int alpha, int beta, int8_t *tc0 )
;-----------------------------------------------------------------------------
INIT_MMX
cglobal deblock_h_luma_8_%1, 5,7
    movsxd r10, r1d
    lea    r11, [r10+r10*2]
    lea    r6,  [r0-4]
    lea    r5,  [r0-4+r11]
%if WIN64
    sub    rsp, 0x98
    %define pix_tmp rsp+0x30
%else
    sub    rsp, 0x68
    %define pix_tmp rsp
%endif

    ; transpose 6x16 -> tmp space
    TRANSPOSE6x8_MEM  PASS8ROWS(r6, r5, r10, r11), pix_tmp
    lea    r6, [r6+r10*8]
    lea    r5, [r5+r10*8]
    TRANSPOSE6x8_MEM  PASS8ROWS(r6, r5, r10, r11), pix_tmp+8

    ; vertical filter
    ; alpha, beta, tc0 are still in r2d, r3d, r4
    ; don't backup r6, r5, r10, r11 because deblock_v_luma_sse2 doesn't use them
    lea    r0, [pix_tmp+0x30]
    mov    r1d, 0x10
%if WIN64
    mov    [rsp+0x20], r4
%endif
    call   deblock_v_luma_8_%1

    ; transpose 16x4 -> original space  (only the middle 4 rows were changed by the filter)
    add    r6, 2
    add    r5, 2
    movq   m0, [pix_tmp+0x18]
    movq   m1, [pix_tmp+0x28]
    movq   m2, [pix_tmp+0x38]
    movq   m3, [pix_tmp+0x48]
    TRANSPOSE8x4B_STORE  PASS8ROWS(r6, r5, r10, r11)

    shl    r10, 3
    sub    r6,  r10
    sub    r5,  r10
    shr    r10, 3
    movq   m0, [pix_tmp+0x10]
    movq   m1, [pix_tmp+0x20]
    movq   m2, [pix_tmp+0x30]
    movq   m3, [pix_tmp+0x40]
    TRANSPOSE8x4B_STORE  PASS8ROWS(r6, r5, r10, r11)

%if WIN64
    add    rsp, 0x98
%else
    add    rsp, 0x68
%endif
    RET
%endmacro

INIT_XMM
DEBLOCK_LUMA sse2
%ifdef HAVE_AVX
INIT_AVX
DEBLOCK_LUMA avx
%endif

%else

%macro DEBLOCK_LUMA 3
;-----------------------------------------------------------------------------
; void deblock_v8_luma( uint8_t *pix, int stride, int alpha, int beta, int8_t *tc0 )
;-----------------------------------------------------------------------------
cglobal deblock_%2_luma_8_%1, 5,5
    lea     r4, [r1*3]
    dec     r2     ; alpha-1
    neg     r4
    dec     r3     ; beta-1
    add     r4, r0 ; pix-3*stride
    %assign pad 2*%3+12-(stack_offset&15)
    SUB     esp, pad

    mova    m0, [r4+r1]   ; p1
    mova    m1, [r4+2*r1] ; p0
    mova    m2, [r0]      ; q0
    mova    m3, [r0+r1]   ; q1
    LOAD_MASK r2, r3

    mov     r3, r4mp
    pcmpeqb m3, m3
    movd    m4, [r3] ; tc0
    punpcklbw m4, m4
    punpcklbw m4, m4 ; tc = 4x tc0[3], 4x tc0[2], 4x tc0[1], 4x tc0[0]
    mova   [esp+%3], m4 ; tc
    pcmpgtb m4, m3
    mova    m3, [r4] ; p2
    pand    m4, m7
    mova   [esp], m4 ; mask

    DIFF_GT2 m1, m3, m5, m6, m7 ; |p2-p0| > beta-1
    pand    m6, m4
    pand    m4, [esp+%3] ; tc
    psubb   m7, m4, m6
    pand    m6, m4
    LUMA_Q1 m0, m3, [r4], [r4+r1], m6, m4

    mova    m4, [r0+2*r1] ; q2
    DIFF_GT2 m2, m4, m5, m6, m3 ; |q2-q0| > beta-1
    pand    m6, [esp] ; mask
    mova    m5, [esp+%3] ; tc
    psubb   m7, m6
    pand    m5, m6
    mova    m3, [r0+r1]
    LUMA_Q1 m3, m4, [r0+2*r1], [r0+r1], m5, m6

    DEBLOCK_P0_Q0
    mova    [r4+2*r1], m1
    mova    [r0], m2
    ADD     esp, pad
    RET

;-----------------------------------------------------------------------------
; void deblock_h_luma( uint8_t *pix, int stride, int alpha, int beta, int8_t *tc0 )
;-----------------------------------------------------------------------------
INIT_MMX
cglobal deblock_h_luma_8_%1, 0,5
    mov    r0, r0mp
    mov    r3, r1m
    lea    r4, [r3*3]
    sub    r0, 4
    lea    r1, [r0+r4]
    %assign pad 0x78-(stack_offset&15)
    SUB    esp, pad
%define pix_tmp esp+12

    ; transpose 6x16 -> tmp space
    TRANSPOSE6x8_MEM  PASS8ROWS(r0, r1, r3, r4), pix_tmp
    lea    r0, [r0+r3*8]
    lea    r1, [r1+r3*8]
    TRANSPOSE6x8_MEM  PASS8ROWS(r0, r1, r3, r4), pix_tmp+8

    ; vertical filter
    lea    r0, [pix_tmp+0x30]
    PUSH   dword r4m
    PUSH   dword r3m
    PUSH   dword r2m
    PUSH   dword 16
    PUSH   dword r0
    call   deblock_%2_luma_8_%1
%ifidn %2, v8
    add    dword [esp   ], 8 ; pix_tmp+0x38
    add    dword [esp+16], 2 ; tc0+2
    call   deblock_%2_luma_8_%1
%endif
    ADD    esp, 20

    ; transpose 16x4 -> original space  (only the middle 4 rows were changed by the filter)
    mov    r0, r0mp
    sub    r0, 2

    movq   m0, [pix_tmp+0x10]
    movq   m1, [pix_tmp+0x20]
    lea    r1, [r0+r4]
    movq   m2, [pix_tmp+0x30]
    movq   m3, [pix_tmp+0x40]
    TRANSPOSE8x4B_STORE  PASS8ROWS(r0, r1, r3, r4)

    lea    r0, [r0+r3*8]
    lea    r1, [r1+r3*8]
    movq   m0, [pix_tmp+0x18]
    movq   m1, [pix_tmp+0x28]
    movq   m2, [pix_tmp+0x38]
    movq   m3, [pix_tmp+0x48]
    TRANSPOSE8x4B_STORE  PASS8ROWS(r0, r1, r3, r4)

    ADD    esp, pad
    RET
%endmacro ; DEBLOCK_LUMA

INIT_MMX
DEBLOCK_LUMA mmxext, v8, 8
INIT_XMM
DEBLOCK_LUMA sse2, v, 16
%ifdef HAVE_AVX
INIT_AVX
DEBLOCK_LUMA avx, v, 16
%endif

%endif ; ARCH



%macro LUMA_INTRA_P012 4 ; p0..p3 in memory
%if ARCH_X86_64
    pavgb t0, p2, p1
    pavgb t1, p0, q0
%else
    mova  t0, p2
    mova  t1, p0
    pavgb t0, p1
    pavgb t1, q0
%endif
    pavgb t0, t1 ; ((p2+p1+1)/2 + (p0+q0+1)/2 + 1)/2
    mova  t5, t1
%if ARCH_X86_64
    paddb t2, p2, p1
    paddb t3, p0, q0
%else
    mova  t2, p2
    mova  t3, p0
    paddb t2, p1
    paddb t3, q0
%endif
    paddb t2, t3
    mova  t3, t2
    mova  t4, t2
    psrlw t2, 1
    pavgb t2, mpb_0
    pxor  t2, t0
    pand  t2, mpb_1
    psubb t0, t2 ; p1' = (p2+p1+p0+q0+2)/4;

%if ARCH_X86_64
    pavgb t1, p2, q1
    psubb t2, p2, q1
%else
    mova  t1, p2
    mova  t2, p2
    pavgb t1, q1
    psubb t2, q1
%endif
    paddb t3, t3
    psubb t3, t2 ; p2+2*p1+2*p0+2*q0+q1
    pand  t2, mpb_1
    psubb t1, t2
    pavgb t1, p1
    pavgb t1, t5 ; (((p2+q1)/2 + p1+1)/2 + (p0+q0+1)/2 + 1)/2
    psrlw t3, 2
    pavgb t3, mpb_0
    pxor  t3, t1
    pand  t3, mpb_1
    psubb t1, t3 ; p0'a = (p2+2*p1+2*p0+2*q0+q1+4)/8

    pxor  t3, p0, q1
    pavgb t2, p0, q1
    pand  t3, mpb_1
    psubb t2, t3
    pavgb t2, p1 ; p0'b = (2*p1+p0+q0+2)/4

    pxor  t1, t2
    pxor  t2, p0
    pand  t1, mask1p
    pand  t2, mask0
    pxor  t1, t2
    pxor  t1, p0
    mova  %1, t1 ; store p0

    mova  t1, %4 ; p3
    paddb t2, t1, p2
    pavgb t1, p2
    pavgb t1, t0 ; (p3+p2+1)/2 + (p2+p1+p0+q0+2)/4
    paddb t2, t2
    paddb t2, t4 ; 2*p3+3*p2+p1+p0+q0
    psrlw t2, 2
    pavgb t2, mpb_0
    pxor  t2, t1
    pand  t2, mpb_1
    psubb t1, t2 ; p2' = (2*p3+3*p2+p1+p0+q0+4)/8

    pxor  t0, p1
    pxor  t1, p2
    pand  t0, mask1p
    pand  t1, mask1p
    pxor  t0, p1
    pxor  t1, p2
    mova  %2, t0 ; store p1
    mova  %3, t1 ; store p2
%endmacro

%macro LUMA_INTRA_SWAP_PQ 0
    %define q1 m0
    %define q0 m1
    %define p0 m2
    %define p1 m3
    %define p2 q2
    %define mask1p mask1q
%endmacro

%macro DEBLOCK_LUMA_INTRA 2
    %define p1 m0
    %define p0 m1
    %define q0 m2
    %define q1 m3
    %define t0 m4
    %define t1 m5
    %define t2 m6
    %define t3 m7
%if ARCH_X86_64
    %define p2 m8
    %define q2 m9
    %define t4 m10
    %define t5 m11
    %define mask0 m12
    %define mask1p m13
    %define mask1q [rsp-24]
    %define mpb_0 m14
    %define mpb_1 m15
%else
    %define spill(x) [esp+16*x+((stack_offset+4)&15)]
    %define p2 [r4+r1]
    %define q2 [r0+2*r1]
    %define t4 spill(0)
    %define t5 spill(1)
    %define mask0 spill(2)
    %define mask1p spill(3)
    %define mask1q spill(4)
    %define mpb_0 [pb_0]
    %define mpb_1 [pb_1]
%endif

;-----------------------------------------------------------------------------
; void deblock_v_luma_intra( uint8_t *pix, int stride, int alpha, int beta )
;-----------------------------------------------------------------------------
cglobal deblock_%2_luma_intra_8_%1, 4,6,16
%if ARCH_X86_64 == 0
    sub     esp, 0x60
%endif
    lea     r4, [r1*4]
    lea     r5, [r1*3] ; 3*stride
    dec     r2d        ; alpha-1
    jl .end
    neg     r4
    dec     r3d        ; beta-1
    jl .end
    add     r4, r0     ; pix-4*stride
    mova    p1, [r4+2*r1]
    mova    p0, [r4+r5]
    mova    q0, [r0]
    mova    q1, [r0+r1]
%if ARCH_X86_64
    pxor    mpb_0, mpb_0
    mova    mpb_1, [pb_1]
    LOAD_MASK r2d, r3d, t5 ; m5=beta-1, t5=alpha-1, m7=mask0
    SWAP    7, 12 ; m12=mask0
    pavgb   t5, mpb_0
    pavgb   t5, mpb_1 ; alpha/4+1
    movdqa  p2, [r4+r1]
    movdqa  q2, [r0+2*r1]
    DIFF_GT2 p0, q0, t5, t0, t3 ; t0 = |p0-q0| > alpha/4+1
    DIFF_GT2 p0, p2, m5, t2, t5 ; mask1 = |p2-p0| > beta-1
    DIFF_GT2 q0, q2, m5, t4, t5 ; t4 = |q2-q0| > beta-1
    pand    t0, mask0
    pand    t4, t0
    pand    t2, t0
    mova    mask1q, t4
    mova    mask1p, t2
%else
    LOAD_MASK r2d, r3d, t5 ; m5=beta-1, t5=alpha-1, m7=mask0
    mova    m4, t5
    mova    mask0, m7
    pavgb   m4, [pb_0]
    pavgb   m4, [pb_1] ; alpha/4+1
    DIFF_GT2 p0, q0, m4, m6, m7 ; m6 = |p0-q0| > alpha/4+1
    pand    m6, mask0
    DIFF_GT2 p0, p2, m5, m4, m7 ; m4 = |p2-p0| > beta-1
    pand    m4, m6
    mova    mask1p, m4
    DIFF_GT2 q0, q2, m5, m4, m7 ; m4 = |q2-q0| > beta-1
    pand    m4, m6
    mova    mask1q, m4
%endif
    LUMA_INTRA_P012 [r4+r5], [r4+2*r1], [r4+r1], [r4]
    LUMA_INTRA_SWAP_PQ
    LUMA_INTRA_P012 [r0], [r0+r1], [r0+2*r1], [r0+r5]
.end:
%if ARCH_X86_64 == 0
    add     esp, 0x60
%endif
    RET

INIT_MMX
%if ARCH_X86_64
;-----------------------------------------------------------------------------
; void deblock_h_luma_intra( uint8_t *pix, int stride, int alpha, int beta )
;-----------------------------------------------------------------------------
cglobal deblock_h_luma_intra_8_%1, 4,7
    movsxd r10, r1d
    lea    r11, [r10*3]
    lea    r6,  [r0-4]
    lea    r5,  [r0-4+r11]
    sub    rsp, 0x88
    %define pix_tmp rsp

    ; transpose 8x16 -> tmp space
    TRANSPOSE8x8_MEM  PASS8ROWS(r6, r5, r10, r11), PASS8ROWS(pix_tmp, pix_tmp+0x30, 0x10, 0x30)
    lea    r6, [r6+r10*8]
    lea    r5, [r5+r10*8]
    TRANSPOSE8x8_MEM  PASS8ROWS(r6, r5, r10, r11), PASS8ROWS(pix_tmp+8, pix_tmp+0x38, 0x10, 0x30)

    lea    r0,  [pix_tmp+0x40]
    mov    r1,  0x10
    call   deblock_v_luma_intra_8_%1

    ; transpose 16x6 -> original space (but we can't write only 6 pixels, so really 16x8)
    lea    r5, [r6+r11]
    TRANSPOSE8x8_MEM  PASS8ROWS(pix_tmp+8, pix_tmp+0x38, 0x10, 0x30), PASS8ROWS(r6, r5, r10, r11)
    shl    r10, 3
    sub    r6,  r10
    sub    r5,  r10
    shr    r10, 3
    TRANSPOSE8x8_MEM  PASS8ROWS(pix_tmp, pix_tmp+0x30, 0x10, 0x30), PASS8ROWS(r6, r5, r10, r11)
    add    rsp, 0x88
    RET
%else
cglobal deblock_h_luma_intra_8_%1, 2,4
    lea    r3,  [r1*3]
    sub    r0,  4
    lea    r2,  [r0+r3]
%assign pad 0x8c-(stack_offset&15)
    SUB    rsp, pad
    %define pix_tmp rsp

    ; transpose 8x16 -> tmp space
    TRANSPOSE8x8_MEM  PASS8ROWS(r0, r2, r1, r3), PASS8ROWS(pix_tmp, pix_tmp+0x30, 0x10, 0x30)
    lea    r0,  [r0+r1*8]
    lea    r2,  [r2+r1*8]
    TRANSPOSE8x8_MEM  PASS8ROWS(r0, r2, r1, r3), PASS8ROWS(pix_tmp+8, pix_tmp+0x38, 0x10, 0x30)

    lea    r0,  [pix_tmp+0x40]
    PUSH   dword r3m
    PUSH   dword r2m
    PUSH   dword 16
    PUSH   r0
    call   deblock_%2_luma_intra_8_%1
%ifidn %2, v8
    add    dword [rsp], 8 ; pix_tmp+8
    call   deblock_%2_luma_intra_8_%1
%endif
    ADD    esp, 16

    mov    r1,  r1m
    mov    r0,  r0mp
    lea    r3,  [r1*3]
    sub    r0,  4
    lea    r2,  [r0+r3]
    ; transpose 16x6 -> original space (but we can't write only 6 pixels, so really 16x8)
    TRANSPOSE8x8_MEM  PASS8ROWS(pix_tmp, pix_tmp+0x30, 0x10, 0x30), PASS8ROWS(r0, r2, r1, r3)
    lea    r0,  [r0+r1*8]
    lea    r2,  [r2+r1*8]
    TRANSPOSE8x8_MEM  PASS8ROWS(pix_tmp+8, pix_tmp+0x38, 0x10, 0x30), PASS8ROWS(r0, r2, r1, r3)
    ADD    rsp, pad
    RET
%endif ; ARCH_X86_64
%endmacro ; DEBLOCK_LUMA_INTRA

INIT_XMM
DEBLOCK_LUMA_INTRA sse2, v
%ifdef HAVE_AVX
INIT_AVX
DEBLOCK_LUMA_INTRA avx , v
<<<<<<< HEAD
%endif
%ifndef ARCH_X86_64
=======
%if ARCH_X86_64 == 0
>>>>>>> e771e6dd
INIT_MMX
DEBLOCK_LUMA_INTRA mmxext, v8
%endif

INIT_MMX

%macro CHROMA_V_START 0
    dec    r2d      ; alpha-1
    dec    r3d      ; beta-1
    mov    t5, r0
    sub    t5, r1
    sub    t5, r1
%endmacro

%macro CHROMA_H_START 0
    dec    r2d
    dec    r3d
    sub    r0, 2
    lea    t6, [r1*3]
    mov    t5, r0
    add    r0, t6
%endmacro

%define t5 r5
%define t6 r6

;-----------------------------------------------------------------------------
; void ff_deblock_v_chroma( uint8_t *pix, int stride, int alpha, int beta, int8_t *tc0 )
;-----------------------------------------------------------------------------
cglobal deblock_v_chroma_8_mmxext, 5,6
    CHROMA_V_START
    movq  m0, [t5]
    movq  m1, [t5+r1]
    movq  m2, [r0]
    movq  m3, [r0+r1]
    call ff_chroma_inter_body_mmxext
    movq  [t5+r1], m1
    movq  [r0], m2
    RET

;-----------------------------------------------------------------------------
; void ff_deblock_h_chroma( uint8_t *pix, int stride, int alpha, int beta, int8_t *tc0 )
;-----------------------------------------------------------------------------
cglobal deblock_h_chroma_8_mmxext, 5,7
%if ARCH_X86_64
    %define buf0 [rsp-24]
    %define buf1 [rsp-16]
%else
    %define buf0 r0m
    %define buf1 r2m
%endif
    CHROMA_H_START
    TRANSPOSE4x8_LOAD  bw, wd, dq, PASS8ROWS(t5, r0, r1, t6)
    movq  buf0, m0
    movq  buf1, m3
    call ff_chroma_inter_body_mmxext
    movq  m0, buf0
    movq  m3, buf1
    TRANSPOSE8x4B_STORE PASS8ROWS(t5, r0, r1, t6)
    RET

ALIGN 16
ff_chroma_inter_body_mmxext:
    LOAD_MASK  r2d, r3d
    movd       m6, [r4] ; tc0
    punpcklbw  m6, m6
    pand       m7, m6
    DEBLOCK_P0_Q0
    ret



; in: %1=p0 %2=p1 %3=q1
; out: p0 = (p0 + q1 + 2*p1 + 2) >> 2
%macro CHROMA_INTRA_P0 3
    movq    m4, %1
    pxor    m4, %3
    pand    m4, [pb_1] ; m4 = (p0^q1)&1
    pavgb   %1, %3
    psubusb %1, m4
    pavgb   %1, %2             ; dst = avg(p1, avg(p0,q1) - ((p0^q1)&1))
%endmacro

%define t5 r4
%define t6 r5

;-----------------------------------------------------------------------------
; void ff_deblock_v_chroma_intra( uint8_t *pix, int stride, int alpha, int beta )
;-----------------------------------------------------------------------------
cglobal deblock_v_chroma_intra_8_mmxext, 4,5
    CHROMA_V_START
    movq  m0, [t5]
    movq  m1, [t5+r1]
    movq  m2, [r0]
    movq  m3, [r0+r1]
    call ff_chroma_intra_body_mmxext
    movq  [t5+r1], m1
    movq  [r0], m2
    RET

;-----------------------------------------------------------------------------
; void ff_deblock_h_chroma_intra( uint8_t *pix, int stride, int alpha, int beta )
;-----------------------------------------------------------------------------
cglobal deblock_h_chroma_intra_8_mmxext, 4,6
    CHROMA_H_START
    TRANSPOSE4x8_LOAD  bw, wd, dq, PASS8ROWS(t5, r0, r1, t6)
    call ff_chroma_intra_body_mmxext
    TRANSPOSE8x4B_STORE PASS8ROWS(t5, r0, r1, t6)
    RET

ALIGN 16
ff_chroma_intra_body_mmxext:
    LOAD_MASK r2d, r3d
    movq   m5, m1
    movq   m6, m2
    CHROMA_INTRA_P0  m1, m0, m3
    CHROMA_INTRA_P0  m2, m3, m0
    psubb  m1, m5
    psubb  m2, m6
    pand   m1, m7
    pand   m2, m7
    paddb  m1, m5
    paddb  m2, m6
    ret<|MERGE_RESOLUTION|>--- conflicted
+++ resolved
@@ -784,12 +784,8 @@
 %ifdef HAVE_AVX
 INIT_AVX
 DEBLOCK_LUMA_INTRA avx , v
-<<<<<<< HEAD
-%endif
-%ifndef ARCH_X86_64
-=======
+%endif
 %if ARCH_X86_64 == 0
->>>>>>> e771e6dd
 INIT_MMX
 DEBLOCK_LUMA_INTRA mmxext, v8
 %endif
