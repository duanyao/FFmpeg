/*
 * Deluxe Paint Animation decoder
 * Copyright (c) 2009 Peter Ross
 *
 * This file is part of FFmpeg.
 *
 * FFmpeg is free software; you can redistribute it and/or
 * modify it under the terms of the GNU Lesser General Public
 * License as published by the Free Software Foundation; either
 * version 2.1 of the License, or (at your option) any later version.
 *
 * FFmpeg is distributed in the hope that it will be useful,
 * but WITHOUT ANY WARRANTY; without even the implied warranty of
 * MERCHANTABILITY or FITNESS FOR A PARTICULAR PURPOSE.  See the GNU
 * Lesser General Public License for more details.
 *
 * You should have received a copy of the GNU Lesser General Public
 * License along with FFmpeg; if not, write to the Free Software
 * Foundation, Inc., 51 Franklin Street, Fifth Floor, Boston, MA 02110-1301 USA
 */

/**
 * @file
 * Deluxe Paint Animation decoder
 */

#include "avcodec.h"
#include "bytestream.h"
#include "internal.h"

typedef struct AnmContext {
    AVFrame *frame;
    int palette[AVPALETTE_COUNT];
    GetByteContext gb;
    int x;  ///< x coordinate position
} AnmContext;

static av_cold int decode_init(AVCodecContext *avctx)
{
    AnmContext *s = avctx->priv_data;
    int i;

    avctx->pix_fmt = AV_PIX_FMT_PAL8;

<<<<<<< HEAD
    avcodec_get_frame_defaults(&s->frame);
    s->frame.reference = 3;
=======
    s->frame = av_frame_alloc();
    if (!s->frame)
        return AVERROR(ENOMEM);

>>>>>>> 759001c5
    bytestream2_init(&s->gb, avctx->extradata, avctx->extradata_size);
    if (bytestream2_get_bytes_left(&s->gb) < 16 * 8 + 4 * 256)
        return AVERROR_INVALIDDATA;

    bytestream2_skipu(&s->gb, 16 * 8);
    for (i = 0; i < 256; i++)
        s->palette[i] = bytestream2_get_le32u(&s->gb);

    return 0;
}

/**
 * Perform decode operation
 * @param dst     pointer to destination image buffer
 * @param dst_end pointer to end of destination image buffer
 * @param gb GetByteContext (optional, see below)
 * @param pixel Fill color (optional, see below)
 * @param count Pixel count
 * @param x Pointer to x-axis counter
 * @param width Image width
 * @param linesize Destination image buffer linesize
 * @return non-zero if destination buffer is exhausted
 *
 * a copy operation is achieved when 'gb' is set
 * a fill operation is achieved when 'gb' is null and pixel is >= 0
 * a skip operation is achieved when 'gb' is null and pixel is < 0
 */
static inline int op(uint8_t **dst, const uint8_t *dst_end,
                     GetByteContext *gb,
                     int pixel, int count,
                     int *x, int width, int linesize)
{
    int remaining = width - *x;
    while(count > 0) {
        int striplen = FFMIN(count, remaining);
        if (gb) {
            if (bytestream2_get_bytes_left(gb) < striplen)
                goto exhausted;
            bytestream2_get_bufferu(gb, *dst, striplen);
        } else if (pixel >= 0)
            memset(*dst, pixel, striplen);
        *dst      += striplen;
        remaining -= striplen;
        count     -= striplen;
        if (remaining <= 0) {
            *dst      += linesize - width;
            remaining  = width;
        }
        if (linesize > 0) {
            if (*dst >= dst_end) goto exhausted;
        } else {
            if (*dst <= dst_end) goto exhausted;
        }
    }
    *x = width - remaining;
    return 0;

exhausted:
    *x = width - remaining;
    return 1;
}

static int decode_frame(AVCodecContext *avctx,
                        void *data, int *got_frame,
                        AVPacket *avpkt)
{
    AnmContext *s = avctx->priv_data;
    const int buf_size = avpkt->size;
    uint8_t *dst, *dst_end;
    int count, ret;

    if ((ret = ff_reget_buffer(avctx, s->frame)) < 0){
        av_log(avctx, AV_LOG_ERROR, "get_buffer() failed\n");
        return ret;
    }
    dst     = s->frame->data[0];
    dst_end = s->frame->data[0] + s->frame->linesize[0]*avctx->height;

    bytestream2_init(&s->gb, avpkt->data, buf_size);

    if (bytestream2_get_byte(&s->gb) != 0x42) {
        av_log_ask_for_sample(avctx, "unknown record type\n");
        return AVERROR_INVALIDDATA;
    }
    if (bytestream2_get_byte(&s->gb)) {
        av_log_ask_for_sample(avctx, "padding bytes not supported\n");
        return AVERROR_PATCHWELCOME;
    }
    bytestream2_skip(&s->gb, 2);

    s->x = 0;
    do {
        /* if statements are ordered by probability */
#define OP(gb, pixel, count) \
    op(&dst, dst_end, (gb), (pixel), (count), &s->x, avctx->width, s->frame->linesize[0])

        int type = bytestream2_get_byte(&s->gb);
        count = type & 0x7F;
        type >>= 7;
        if (count) {
            if (OP(type ? NULL : &s->gb, -1, count)) break;
        } else if (!type) {
            int pixel;
            count = bytestream2_get_byte(&s->gb);  /* count==0 gives nop */
            pixel = bytestream2_get_byte(&s->gb);
            if (OP(NULL, pixel, count)) break;
        } else {
            int pixel;
            type = bytestream2_get_le16(&s->gb);
            count = type & 0x3FFF;
            type >>= 14;
            if (!count) {
                if (type == 0)
                    break; // stop
                if (type == 2) {
                    av_log_ask_for_sample(avctx, "unknown opcode");
                    return AVERROR_PATCHWELCOME;
                }
                continue;
            }
            pixel = type == 3 ? bytestream2_get_byte(&s->gb) : -1;
            if (type == 1) count += 0x4000;
            if (OP(type == 2 ? &s->gb : NULL, pixel, count)) break;
        }
    } while (bytestream2_get_bytes_left(&s->gb) > 0);

    memcpy(s->frame->data[1], s->palette, AVPALETTE_SIZE);

    *got_frame = 1;
    if ((ret = av_frame_ref(data, s->frame)) < 0)
        return ret;

    return buf_size;
}

static av_cold int decode_end(AVCodecContext *avctx)
{
    AnmContext *s = avctx->priv_data;

    av_frame_free(&s->frame);
    return 0;
}

AVCodec ff_anm_decoder = {
    .name           = "anm",
    .type           = AVMEDIA_TYPE_VIDEO,
    .id             = AV_CODEC_ID_ANM,
    .priv_data_size = sizeof(AnmContext),
    .init           = decode_init,
    .close          = decode_end,
    .decode         = decode_frame,
    .capabilities   = CODEC_CAP_DR1,
    .long_name      = NULL_IF_CONFIG_SMALL("Deluxe Paint Animation"),
};<|MERGE_RESOLUTION|>--- conflicted
+++ resolved
@@ -42,15 +42,10 @@
 
     avctx->pix_fmt = AV_PIX_FMT_PAL8;
 
-<<<<<<< HEAD
-    avcodec_get_frame_defaults(&s->frame);
-    s->frame.reference = 3;
-=======
     s->frame = av_frame_alloc();
     if (!s->frame)
         return AVERROR(ENOMEM);
 
->>>>>>> 759001c5
     bytestream2_init(&s->gb, avctx->extradata, avctx->extradata_size);
     if (bytestream2_get_bytes_left(&s->gb) < 16 * 8 + 4 * 256)
         return AVERROR_INVALIDDATA;
