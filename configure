#!/bin/sh
#
# FFmpeg configure script
#
# Copyright (c) 2000-2002 Fabrice Bellard
# Copyright (c) 2005-2008 Diego Biurrun
# Copyright (c) 2005-2008 Mans Rullgard
#

# Prevent locale nonsense from breaking basic text processing.
LC_ALL=C
export LC_ALL

# make sure we are running under a compatible shell
# try to make this part work with most shells

try_exec(){
    echo "Trying shell $1"
    type "$1" > /dev/null 2>&1 && exec "$@"
}

unset foo
(: ${foo%%bar}) 2> /dev/null
E1="$?"

(: ${foo?}) 2> /dev/null
E2="$?"

if test "$E1" != 0 || test "$E2" = 0; then
    echo "Broken shell detected.  Trying alternatives."
    export FF_CONF_EXEC
    if test "0$FF_CONF_EXEC" -lt 1; then
        FF_CONF_EXEC=1
        try_exec bash "$0" "$@"
    fi
    if test "0$FF_CONF_EXEC" -lt 2; then
        FF_CONF_EXEC=2
        try_exec ksh "$0" "$@"
    fi
    if test "0$FF_CONF_EXEC" -lt 3; then
        FF_CONF_EXEC=3
        try_exec /usr/xpg4/bin/sh "$0" "$@"
    fi
    echo "No compatible shell script interpreter found."
    echo "This configure script requires a POSIX-compatible shell"
    echo "such as bash or ksh."
    echo "THIS IS NOT A BUG IN FFMPEG, DO NOT REPORT IT AS SUCH."
    echo "Instead, install a working POSIX-compatible shell."
    echo "Disabling this configure test will create a broken FFmpeg."
    if test "$BASH_VERSION" = '2.04.0(1)-release'; then
        echo "This bash version ($BASH_VERSION) is broken on your platform."
        echo "Upgrade to a later version if available."
    fi
    exit 1
fi

test -d /usr/xpg4/bin && PATH=/usr/xpg4/bin:$PATH

show_help(){
    cat <<EOF
Usage: configure [options]
Options: [defaults in brackets after descriptions]

Help options:
  --help                   print this message
  --list-decoders          show all available decoders
  --list-encoders          show all available encoders
  --list-hwaccels          show all available hardware accelerators
  --list-demuxers          show all available demuxers
  --list-muxers            show all available muxers
  --list-parsers           show all available parsers
  --list-protocols         show all available protocols
  --list-bsfs              show all available bitstream filters
  --list-indevs            show all available input devices
  --list-outdevs           show all available output devices
  --list-filters           show all available filters

Standard options:
  --logfile=FILE           log tests and output to FILE [config.log]
  --disable-logging        do not log configure debug information
  --fatal-warnings         fail if any configure warning is generated
  --prefix=PREFIX          install in PREFIX [$prefix]
  --bindir=DIR             install binaries in DIR [PREFIX/bin]
  --datadir=DIR            install data files in DIR [PREFIX/share/ffmpeg]
  --docdir=DIR             install documentation in DIR [PREFIX/share/doc/ffmpeg]
  --libdir=DIR             install libs in DIR [PREFIX/lib]
  --shlibdir=DIR           install shared libs in DIR [PREFIX/lib]
  --incdir=DIR             install includes in DIR [PREFIX/include]
  --mandir=DIR             install man page in DIR [PREFIX/share/man]
  --enable-rpath           use rpath to allow installing libraries in paths
                           not part of the dynamic linker search path
                           use rpath when linking programs [USE WITH CARE]

Licensing options:
  --enable-gpl             allow use of GPL code, the resulting libs
                           and binaries will be under GPL [no]
  --enable-version3        upgrade (L)GPL to version 3 [no]
  --enable-nonfree         allow use of nonfree code, the resulting libs
                           and binaries will be unredistributable [no]

Configuration options:
  --disable-static         do not build static libraries [no]
  --enable-shared          build shared libraries [no]
  --enable-small           optimize for size instead of speed
  --disable-runtime-cpudetect disable detecting cpu capabilities at runtime (smaller binary)
  --enable-gray            enable full grayscale support (slower color)
  --disable-swscale-alpha  disable alpha channel support in swscale
  --disable-all            disable building components, libraries and programs
  --enable-incompatible-libav-abi enable incompatible Libav fork ABI [no]
  --enable-raise-major     increase major version numbers in sonames [no]

Program options:
  --disable-programs       do not build command line programs
  --disable-ffmpeg         disable ffmpeg build
  --disable-ffplay         disable ffplay build
  --disable-ffprobe        disable ffprobe build
  --disable-ffserver       disable ffserver build

Documentation options:
  --disable-doc            do not build documentation
  --disable-htmlpages      do not build HTML documentation pages
  --disable-manpages       do not build man documentation pages
  --disable-podpages       do not build POD documentation pages
  --disable-txtpages       do not build text documentation pages

Component options:
  --disable-avdevice       disable libavdevice build
  --disable-avcodec        disable libavcodec build
  --disable-avformat       disable libavformat build
  --disable-avutil         disable libavutil build
  --disable-swresample     disable libswresample build
  --disable-swscale        disable libswscale build
  --disable-postproc       disable libpostproc build
  --disable-avfilter       disable libavfilter build
  --enable-avresample      enable libavresample build [no]
  --disable-pthreads       disable pthreads [auto]
  --disable-w32threads     disable Win32 threads [auto]
  --disable-os2threads     disable OS/2 threads [auto]
  --disable-network        disable network support [no]
  --disable-dct            disable DCT code
  --disable-dwt            disable DWT code
  --disable-error-resilience disable error resilience code
  --disable-lsp            disable LSP code
  --disable-lzo            disable LZO decoder code
  --disable-mdct           disable MDCT code
  --disable-rdft           disable RDFT code
  --disable-fft            disable FFT code
  --disable-faan           disable floating point AAN (I)DCT code
  --disable-pixelutils     disable pixel utils in libavutil

Hardware accelerators:
  --disable-dxva2          disable DXVA2 code [autodetect]
  --disable-vaapi          disable VAAPI code [autodetect]
  --disable-vda            disable VDA code [autodetect]
  --disable-vdpau          disable VDPAU code [autodetect]

Individual component options:
  --disable-everything     disable all components listed below
  --disable-encoder=NAME   disable encoder NAME
  --enable-encoder=NAME    enable encoder NAME
  --disable-encoders       disable all encoders
  --disable-decoder=NAME   disable decoder NAME
  --enable-decoder=NAME    enable decoder NAME
  --disable-decoders       disable all decoders
  --disable-hwaccel=NAME   disable hwaccel NAME
  --enable-hwaccel=NAME    enable hwaccel NAME
  --disable-hwaccels       disable all hwaccels
  --disable-muxer=NAME     disable muxer NAME
  --enable-muxer=NAME      enable muxer NAME
  --disable-muxers         disable all muxers
  --disable-demuxer=NAME   disable demuxer NAME
  --enable-demuxer=NAME    enable demuxer NAME
  --disable-demuxers       disable all demuxers
  --enable-parser=NAME     enable parser NAME
  --disable-parser=NAME    disable parser NAME
  --disable-parsers        disable all parsers
  --enable-bsf=NAME        enable bitstream filter NAME
  --disable-bsf=NAME       disable bitstream filter NAME
  --disable-bsfs           disable all bitstream filters
  --enable-protocol=NAME   enable protocol NAME
  --disable-protocol=NAME  disable protocol NAME
  --disable-protocols      disable all protocols
  --enable-indev=NAME      enable input device NAME
  --disable-indev=NAME     disable input device NAME
  --disable-indevs         disable input devices
  --enable-outdev=NAME     enable output device NAME
  --disable-outdev=NAME    disable output device NAME
  --disable-outdevs        disable output devices
  --disable-devices        disable all devices
  --enable-filter=NAME     enable filter NAME
  --disable-filter=NAME    disable filter NAME
  --disable-filters        disable all filters

External library support:
  --enable-avisynth        enable reading of AviSynth script files [no]
  --disable-bzlib          disable bzlib [autodetect]
  --enable-fontconfig      enable fontconfig
  --enable-frei0r          enable frei0r video filtering
  --enable-gnutls          enable gnutls [no]
  --disable-iconv          disable iconv [autodetect]
  --enable-ladspa          enable LADSPA audio filtering
  --enable-libaacplus      enable AAC+ encoding via libaacplus [no]
  --enable-libass          enable libass subtitles rendering [no]
  --enable-libbluray       enable BluRay reading using libbluray [no]
  --enable-libbs2b         enable bs2b DSP library [no]
  --enable-libcaca         enable textual display using libcaca
  --enable-libcelt         enable CELT decoding via libcelt [no]
  --enable-libcdio         enable audio CD grabbing with libcdio
  --enable-libdc1394       enable IIDC-1394 grabbing using libdc1394
                           and libraw1394 [no]
  --enable-libfaac         enable AAC encoding via libfaac [no]
  --enable-libfdk-aac      enable AAC de/encoding via libfdk-aac [no]
  --enable-libflite        enable flite (voice synthesis) support via libflite [no]
  --enable-libfreetype     enable libfreetype [no]
  --enable-libfribidi      enable libfribidi [no]
  --enable-libgme          enable Game Music Emu via libgme [no]
  --enable-libgsm          enable GSM de/encoding via libgsm [no]
  --enable-libiec61883     enable iec61883 via libiec61883 [no]
  --enable-libilbc         enable iLBC de/encoding via libilbc [no]
  --enable-libmodplug      enable ModPlug via libmodplug [no]
  --enable-libmp3lame      enable MP3 encoding via libmp3lame [no]
  --enable-libnut          enable NUT (de)muxing via libnut,
                           native (de)muxer exists [no]
  --enable-libopencore-amrnb enable AMR-NB de/encoding via libopencore-amrnb [no]
  --enable-libopencore-amrwb enable AMR-WB decoding via libopencore-amrwb [no]
  --enable-libopencv       enable video filtering via libopencv [no]
  --enable-libopenjpeg     enable JPEG 2000 de/encoding via OpenJPEG [no]
  --enable-libopus         enable Opus de/encoding via libopus [no]
  --enable-libpulse        enable Pulseaudio input via libpulse [no]
  --enable-libquvi         enable quvi input via libquvi [no]
  --enable-librtmp         enable RTMP[E] support via librtmp [no]
  --enable-libschroedinger enable Dirac de/encoding via libschroedinger [no]
  --enable-libshine        enable fixed-point MP3 encoding via libshine [no]
  --enable-libsmbclient    enable Samba protocol via libsmbclient [no]
  --enable-libsoxr         enable Include libsoxr resampling [no]
  --enable-libspeex        enable Speex de/encoding via libspeex [no]
  --enable-libssh          enable SFTP protocol via libssh [no]
  --enable-libstagefright-h264  enable H.264 decoding via libstagefright [no]
  --enable-libtheora       enable Theora encoding via libtheora [no]
  --enable-libtwolame      enable MP2 encoding via libtwolame [no]
  --enable-libutvideo      enable Ut Video encoding and decoding via libutvideo [no]
  --enable-libv4l2         enable libv4l2/v4l-utils [no]
  --enable-libvidstab      enable video stabilization using vid.stab [no]
  --enable-libvo-aacenc    enable AAC encoding via libvo-aacenc [no]
  --enable-libvo-amrwbenc  enable AMR-WB encoding via libvo-amrwbenc [no]
  --enable-libvorbis       enable Vorbis en/decoding via libvorbis,
                           native implementation exists [no]
  --enable-libvpx          enable VP8 and VP9 de/encoding via libvpx [no]
  --enable-libwavpack      enable wavpack encoding via libwavpack [no]
  --enable-libwebp         enable WebP encoding via libwebp [no]
  --enable-libx264         enable H.264 encoding via x264 [no]
  --enable-libx265         enable HEVC encoding via x265 [no]
  --enable-libxavs         enable AVS encoding via xavs [no]
  --enable-libxvid         enable Xvid encoding via xvidcore,
                           native MPEG-4/Xvid encoder exists [no]
  --enable-libzmq          enable message passing via libzmq [no]
  --enable-libzvbi         enable teletext support via libzvbi [no]
  --disable-lzma           disable lzma [autodetect]
  --enable-decklink        enable Blackmagick DeckLink output [no]
  --enable-openal          enable OpenAL 1.1 capture support [no]
  --enable-opencl          enable OpenCL code
  --enable-opengl          enable OpenGL rendering [no]
  --enable-openssl         enable openssl [no]
  --enable-x11grab         enable X11 grabbing [no]
  --disable-xlib           disable xlib [autodetect]
  --disable-zlib           disable zlib [autodetect]

Toolchain options:
  --arch=ARCH              select architecture [$arch]
  --cpu=CPU                select the minimum required CPU (affects
                           instruction selection, may crash on older CPUs)
  --cross-prefix=PREFIX    use PREFIX for compilation tools [$cross_prefix]
  --progs-suffix=SUFFIX    program name suffix []
  --enable-cross-compile   assume a cross-compiler is used
  --sysroot=PATH           root of cross-build tree
  --sysinclude=PATH        location of cross-build system headers
  --target-os=OS           compiler targets OS [$target_os]
  --target-exec=CMD        command to run executables on target
  --target-path=DIR        path to view of build directory on target
  --target-samples=DIR     path to samples directory on target
  --tempprefix=PATH        force fixed dir/prefix instead of mktemp for checks
  --toolchain=NAME         set tool defaults according to NAME
  --nm=NM                  use nm tool NM [$nm_default]
  --ar=AR                  use archive tool AR [$ar_default]
  --as=AS                  use assembler AS [$as_default]
  --windres=WINDRES        use windows resource compiler WINDRES [$windres_default]
  --yasmexe=EXE            use yasm-compatible assembler EXE [$yasmexe_default]
  --cc=CC                  use C compiler CC [$cc_default]
  --cxx=CXX                use C compiler CXX [$cxx_default]
  --dep-cc=DEPCC           use dependency generator DEPCC [$cc_default]
  --ld=LD                  use linker LD [$ld_default]
  --pkg-config=PKGCONFIG   use pkg-config tool PKGCONFIG [$pkg_config_default]
  --pkg-config-flags=FLAGS pass additional flags to pkgconf []
  --ranlib=RANLIB          use ranlib RANLIB [$ranlib_default]
  --doxygen=DOXYGEN        use DOXYGEN to generate API doc [$doxygen_default]
  --host-cc=HOSTCC         use host C compiler HOSTCC
  --host-cflags=HCFLAGS    use HCFLAGS when compiling for host
  --host-cppflags=HCPPFLAGS use HCPPFLAGS when compiling for host
  --host-ld=HOSTLD         use host linker HOSTLD
  --host-ldflags=HLDFLAGS  use HLDFLAGS when linking for host
  --host-libs=HLIBS        use libs HLIBS when linking for host
  --host-os=OS             compiler host OS [$target_os]
  --extra-cflags=ECFLAGS   add ECFLAGS to CFLAGS [$CFLAGS]
  --extra-cxxflags=ECFLAGS add ECFLAGS to CXXFLAGS [$CXXFLAGS]
  --extra-ldflags=ELDFLAGS add ELDFLAGS to LDFLAGS [$LDFLAGS]
  --extra-ldexeflags=ELDFLAGS add ELDFLAGS to LDEXEFLAGS [$LDEXEFLAGS]
  --extra-libs=ELIBS       add ELIBS [$ELIBS]
  --extra-version=STRING   version string suffix []
  --optflags=OPTFLAGS      override optimization-related compiler flags
  --build-suffix=SUFFIX    library name suffix []
  --enable-pic             build position-independent code
  --enable-thumb           compile for Thumb instruction set
  --enable-lto             use link-time optimization

Advanced options (experts only):
  --malloc-prefix=PREFIX   prefix malloc and related names with PREFIX
  --disable-symver         disable symbol versioning
  --enable-hardcoded-tables use hardcoded tables instead of runtime generation
  --disable-safe-bitstream-reader
                           disable buffer boundary checking in bitreaders
                           (faster, but may crash)
  --enable-memalign-hack   emulate memalign, interferes with memory debuggers
  --sws-max-filter-size=N  the max filter size swscale uses [$sws_max_filter_size_default]

Optimization options (experts only):
  --disable-asm            disable all assembly optimizations
  --disable-altivec        disable AltiVec optimizations
  --disable-amd3dnow       disable 3DNow! optimizations
  --disable-amd3dnowext    disable 3DNow! extended optimizations
  --disable-mmx            disable MMX optimizations
  --disable-mmxext         disable MMXEXT optimizations
  --disable-sse            disable SSE optimizations
  --disable-sse2           disable SSE2 optimizations
  --disable-sse3           disable SSE3 optimizations
  --disable-ssse3          disable SSSE3 optimizations
  --disable-sse4           disable SSE4 optimizations
  --disable-sse42          disable SSE4.2 optimizations
  --disable-avx            disable AVX optimizations
  --disable-xop            disable XOP optimizations
  --disable-fma3           disable FMA3 optimizations
  --disable-fma4           disable FMA4 optimizations
  --disable-avx2           disable AVX2 optimizations
  --disable-armv5te        disable armv5te optimizations
  --disable-armv6          disable armv6 optimizations
  --disable-armv6t2        disable armv6t2 optimizations
  --disable-vfp            disable VFP optimizations
  --disable-neon           disable NEON optimizations
  --disable-inline-asm     disable use of inline assembly
  --disable-yasm           disable use of nasm/yasm assembly
  --disable-mips32r2       disable MIPS32R2 optimizations
  --disable-mipsdspr1      disable MIPS DSP ASE R1 optimizations
  --disable-mipsdspr2      disable MIPS DSP ASE R2 optimizations
  --disable-mipsfpu        disable floating point MIPS optimizations
  --disable-fast-unaligned consider unaligned accesses slow

Developer options (useful when working on FFmpeg itself):
  --disable-debug          disable debugging symbols
  --enable-debug=LEVEL     set the debug level [$debuglevel]
  --disable-optimizations  disable compiler optimizations
  --enable-extra-warnings  enable more compiler warnings
  --disable-stripping      disable stripping of executables and shared libraries
  --assert-level=level     0(default), 1 or 2, amount of assertion testing,
                           2 causes a slowdown at runtime.
  --enable-memory-poisoning fill heap uninitialized allocated space with arbitrary data
  --valgrind=VALGRIND      run "make fate" tests through valgrind to detect memory
                           leaks and errors, using the specified valgrind binary.
                           Cannot be combined with --target-exec
  --enable-ftrapv          Trap arithmetic overflows
  --samples=PATH           location of test samples for FATE, if not set use
                           \$FATE_SAMPLES at make invocation time.
  --enable-neon-clobber-test check NEON registers for clobbering (should be
                           used only for debugging purposes)
  --enable-xmm-clobber-test check XMM registers for clobbering (Win64-only;
                           should be used only for debugging purposes)
  --enable-random          randomly enable/disable components
  --disable-random
  --enable-random=LIST     randomly enable/disable specific components or
  --disable-random=LIST    component groups. LIST is a comma-separated list
                           of NAME[:PROB] entries where NAME is a component
                           (group) and PROB the probability associated with
                           NAME (default 0.5).
  --random-seed=VALUE      seed value for --enable/disable-random

NOTE: Object files are built at the place where configure is launched.
EOF
  exit 0
}

quotes='""'

log(){
    echo "$@" >> $logfile
}

log_file(){
    log BEGIN $1
    pr -n -t $1 >> $logfile
    log END $1
}

echolog(){
    log "$@"
    echo "$@"
}

warn(){
    log "WARNING: $*"
    WARNINGS="${WARNINGS}WARNING: $*\n"
}

die(){
    echolog "$@"
    cat <<EOF

If you think configure made a mistake, make sure you are using the latest
version from Git.  If the latest version fails, report the problem to the
ffmpeg-user@ffmpeg.org mailing list or IRC #ffmpeg on irc.freenode.net.
EOF
    if disabled logging; then
        cat <<EOF
Rerun configure with logging enabled (do not use --disable-logging), and
include the log this produces with your report.
EOF
    else
        cat <<EOF
Include the log file "$logfile" produced by configure as this will help
solve the problem.
EOF
    fi
    exit 1
}

# Avoid locale weirdness, besides we really just want to translate ASCII.
toupper(){
    echo "$@" | tr abcdefghijklmnopqrstuvwxyz ABCDEFGHIJKLMNOPQRSTUVWXYZ
}

tolower(){
    echo "$@" | tr ABCDEFGHIJKLMNOPQRSTUVWXYZ abcdefghijklmnopqrstuvwxyz
}

c_escape(){
    echo "$*" | sed 's/["\\]/\\\0/g'
}

sh_quote(){
    v=$(echo "$1" | sed "s/'/'\\\\''/g")
    test "x$v" = "x${v#*[!A-Za-z0-9_/.+-]}" || v="'$v'"
    echo "$v"
}

cleanws(){
    echo "$@" | sed 's/^ *//;s/  */ /g;s/ *$//;s/\\r//g'
}

filter(){
    pat=$1
    shift
    for v; do
        eval "case $v in $pat) echo $v ;; esac"
    done
}

filter_out(){
    pat=$1
    shift
    for v; do
        eval "case $v in $pat) ;; *) echo $v ;; esac"
    done
}

map(){
    m=$1
    shift
    for v; do eval $m; done
}

add_suffix(){
    suffix=$1
    shift
    for v; do echo ${v}${suffix}; done
}

set_all(){
    value=$1
    shift
    for var in $*; do
        eval $var=$value
    done
}

set_weak(){
    value=$1
    shift
    for var; do
        eval : \${$var:=$value}
    done
}

sanitize_var_name(){
    echo $@ | sed 's/[^A-Za-z0-9_]/_/g'
}

set_safe(){
    var=$1
    shift
    eval $(sanitize_var_name "$var")='$*'
}

get_safe(){
    eval echo \$$(sanitize_var_name "$1")
}

pushvar(){
    for pvar in $*; do
        eval level=\${${pvar}_level:=0}
        eval ${pvar}_${level}="\$$pvar"
        eval ${pvar}_level=$(($level+1))
    done
}

popvar(){
    for pvar in $*; do
        eval level=\${${pvar}_level:-0}
        test $level = 0 && continue
        eval level=$(($level-1))
        eval $pvar="\${${pvar}_${level}}"
        eval ${pvar}_level=$level
        eval unset ${pvar}_${level}
    done
}

enable(){
    set_all yes $*
}

disable(){
    set_all no $*
}

enable_weak(){
    set_weak yes $*
}

disable_weak(){
    set_weak no $*
}

enable_safe(){
    for var; do
        enable $(echo "$var" | sed 's/[^A-Za-z0-9_]/_/g')
    done
}

disable_safe(){
    for var; do
        disable $(echo "$var" | sed 's/[^A-Za-z0-9_]/_/g')
    done
}

do_enable_deep(){
    for var; do
        enabled $var && continue
        eval sel="\$${var}_select"
        eval sgs="\$${var}_suggest"
        pushvar var sgs
        enable_deep $sel
        popvar sgs
        enable_deep_weak $sgs
        popvar var
    done
}

enable_deep(){
    do_enable_deep $*
    enable $*
}

enable_deep_weak(){
    for var; do
        disabled $var && continue
        pushvar var
        do_enable_deep $var
        popvar var
        enable_weak $var
    done
}

enabled(){
    test "${1#!}" = "$1" && op== || op=!=
    eval test "x\$${1#!}" $op "xyes"
}

disabled(){
    test "${1#!}" = "$1" && op== || op=!=
    eval test "x\$${1#!}" $op "xno"
}

enabled_all(){
    for opt; do
        enabled $opt || return 1
    done
}

disabled_all(){
    for opt; do
        disabled $opt || return 1
    done
}

enabled_any(){
    for opt; do
        enabled $opt && return 0
    done
}

disabled_any(){
    for opt; do
        disabled $opt && return 0
    done
    return 1
}

set_default(){
    for opt; do
        eval : \${$opt:=\$${opt}_default}
    done
}

is_in(){
    value=$1
    shift
    for var in $*; do
        [ $var = $value ] && return 0
    done
    return 1
}

do_check_deps(){
    for cfg; do
        cfg="${cfg#!}"
        enabled ${cfg}_checking && die "Circular dependency for $cfg."
        disabled ${cfg}_checking && continue
        enable ${cfg}_checking
        append allopts $cfg

        eval dep_all="\$${cfg}_deps"
        eval dep_any="\$${cfg}_deps_any"
        eval dep_sel="\$${cfg}_select"
        eval dep_sgs="\$${cfg}_suggest"
        eval dep_ifa="\$${cfg}_if"
        eval dep_ifn="\$${cfg}_if_any"

        pushvar cfg dep_all dep_any dep_sel dep_sgs dep_ifa dep_ifn
        do_check_deps $dep_all $dep_any $dep_sel $dep_sgs $dep_ifa $dep_ifn
        popvar cfg dep_all dep_any dep_sel dep_sgs dep_ifa dep_ifn

        [ -n "$dep_ifa" ] && { enabled_all $dep_ifa && enable_weak $cfg; }
        [ -n "$dep_ifn" ] && { enabled_any $dep_ifn && enable_weak $cfg; }
        enabled_all  $dep_all || disable $cfg
        enabled_any  $dep_any || disable $cfg
        disabled_any $dep_sel && disable $cfg

        if enabled $cfg; then
            enable_deep $dep_sel
            enable_deep_weak $dep_sgs
        fi

        disable ${cfg}_checking
    done
}

check_deps(){
    unset allopts

    do_check_deps "$@"

    for cfg in $allopts; do
        enabled $cfg || continue
        eval dep_extralibs="\$${cfg}_extralibs"
        test -n "$dep_extralibs" && add_extralibs $dep_extralibs
    done
}

print_config(){
    pfx=$1
    files=$2
    shift 2
    map 'eval echo "$v \${$v:-no}"' "$@" |
    awk "BEGIN { split(\"$files\", files) }
        {
            c = \"$pfx\" toupper(\$1);
            v = \$2;
            sub(/yes/, 1, v);
            sub(/no/,  0, v);
            for (f in files) {
                file = files[f];
                if (file ~ /\\.h\$/) {
                    printf(\"#define %s %d\\n\", c, v) >>file;
                } else if (file ~ /\\.asm\$/) {
                    printf(\"%%define %s %d\\n\", c, v) >>file;
                } else if (file ~ /\\.mak\$/) {
                    n = -v ? \"\" : \"!\";
                    printf(\"%s%s=yes\\n\", n, c) >>file;
                } else if (file ~ /\\.texi\$/) {
                    pre = -v ? \"\" : \"@c \";
                    yesno = \$2;
                    c2 = tolower(c);
                    gsub(/_/, \"-\", c2);
                    printf(\"%s@set %s %s\\n\", pre, c2, yesno) >>file;
                }
            }
        }"
}

print_enabled(){
    suf=$1
    shift
    for v; do
        enabled $v && printf "%s\n" ${v%$suf};
    done
}

append(){
    var=$1
    shift
    eval "$var=\"\$$var $*\""
}

prepend(){
    var=$1
    shift
    eval "$var=\"$* \$$var\""
}

unique(){
    var=$1
    uniq_list=""
    for tok in $(eval echo \$$var); do
        uniq_list="$(filter_out $tok $uniq_list) $tok"
    done
    eval "$var=\"${uniq_list}\""
}

add_cppflags(){
    append CPPFLAGS "$@"
}

add_cflags(){
    append CFLAGS $($cflags_filter "$@")
}

add_cxxflags(){
    append CXXFLAGS $($cflags_filter "$@")
}

add_asflags(){
    append ASFLAGS $($asflags_filter "$@")
}

add_ldflags(){
    append LDFLAGS $($ldflags_filter "$@")
}

add_ldexeflags(){
    append LDEXEFLAGS $($ldflags_filter "$@")
}

add_stripflags(){
    append ASMSTRIPFLAGS "$@"
}

add_extralibs(){
    prepend extralibs $($ldflags_filter "$@")
}

add_host_cppflags(){
    append host_cppflags "$@"
}

add_host_cflags(){
    append host_cflags $($host_cflags_filter "$@")
}

add_host_ldflags(){
    append host_ldflags $($host_ldflags_filter "$@")
}

add_compat(){
    append compat_objs $1
    shift
    map 'add_cppflags -D$v' "$@"
}

check_cmd(){
    log "$@"
    "$@" >> $logfile 2>&1
}

check_stat(){
    log check_stat "$@"
    stat "$1" >> $logfile 2>&1
}

cc_o(){
    eval printf '%s\\n' $CC_O
}

cc_e(){
    eval printf '%s\\n' $CC_E
}

check_cc(){
    log check_cc "$@"
    cat > $TMPC
    log_file $TMPC
    check_cmd $cc $CPPFLAGS $CFLAGS "$@" $CC_C $(cc_o $TMPO) $TMPC
}

check_cxx(){
    log check_cxx "$@"
    cat > $TMPCPP
    log_file $TMPCPP
    check_cmd $cxx $CPPFLAGS $CFLAGS $CXXFLAGS "$@" $CXX_C -o $TMPO $TMPCPP
}

check_oc(){
    log check_oc "$@"
    cat > $TMPM
    log_file $TMPM
    check_cmd $cc -Werror=missing-prototypes $CPPFLAGS $CFLAGS "$@" $CC_C $(cc_o $TMPO) $TMPM
}

check_cpp(){
    log check_cpp "$@"
    cat > $TMPC
    log_file $TMPC
    check_cmd $cc $CPPFLAGS $CFLAGS "$@" $(cc_e $TMPO) $TMPC
}

as_o(){
    eval printf '%s\\n' $AS_O
}

check_as(){
    log check_as "$@"
    cat > $TMPS
    log_file $TMPS
    check_cmd $as $CPPFLAGS $ASFLAGS "$@" $AS_C $(as_o $TMPO) $TMPS
}

check_inline_asm(){
    log check_inline_asm "$@"
    name="$1"
    code="$2"
    shift 2
    disable $name
    check_cc "$@" <<EOF && enable $name
void foo(void){ __asm__ volatile($code); }
EOF
}

check_insn(){
    log check_insn "$@"
    check_inline_asm ${1}_inline "\"$2\""
    echo "$2" | check_as && enable ${1}_external || disable ${1}_external
}

check_yasm(){
    log check_yasm "$@"
    echo "$1" > $TMPS
    log_file $TMPS
    shift 1
    check_cmd $yasmexe $YASMFLAGS -Werror "$@" -o $TMPO $TMPS
}

ld_o(){
    eval printf '%s\\n' $LD_O
}

check_ld(){
    log check_ld "$@"
    type=$1
    shift 1
    flags=$(filter_out '-l*|*.so' $@)
    libs=$(filter '-l*|*.so' $@)
    check_$type $($cflags_filter $flags) || return
    flags=$($ldflags_filter $flags)
    libs=$($ldflags_filter $libs)
    check_cmd $ld $LDFLAGS $flags $(ld_o $TMPE) $TMPO $libs $extralibs
}

print_include(){
    hdr=$1
    test "${hdr%.h}" = "${hdr}" &&
        echo "#include $hdr"    ||
        echo "#include <$hdr>"
}

check_code(){
    log check_code "$@"
    check=$1
    headers=$2
    code=$3
    shift 3
    {
        for hdr in $headers; do
            print_include $hdr
        done
        echo "int main(void) { $code; return 0; }"
    } | check_$check "$@"
}

check_cppflags(){
    log check_cppflags "$@"
    check_cc "$@" <<EOF && append CPPFLAGS "$@"
int x;
EOF
}

test_cflags(){
    log test_cflags "$@"
    set -- $($cflags_filter "$@")
    check_cc "$@" <<EOF
int x;
EOF
}

check_cflags(){
    log check_cflags "$@"
    test_cflags "$@" && add_cflags "$@"
}

check_cxxflags(){
    log check_cxxflags "$@"
    set -- $($cflags_filter "$@")
    check_cxx "$@" <<EOF && append CXXFLAGS "$@"
int x;
EOF
}

test_ldflags(){
    log test_ldflags "$@"
    check_ld "cc" "$@" <<EOF
int main(void){ return 0; }
EOF
}

check_ldflags(){
    log check_ldflags "$@"
    test_ldflags "$@" && add_ldflags "$@"
}

test_stripflags(){
    log test_stripflags "$@"
    # call check_cc to get a fresh TMPO
    check_cc <<EOF
int main(void) { return 0; }
EOF
    check_cmd $strip $ASMSTRIPFLAGS "$@" $TMPO
}

check_stripflags(){
    log check_stripflags "$@"
    test_stripflags "$@" && add_stripflags "$@"
}

check_header(){
    log check_header "$@"
    header=$1
    shift
    disable_safe $header
    check_cpp "$@" <<EOF && enable_safe $header
#include <$header>
int x;
EOF
}

check_header_oc(){
    log check_header_oc "$@"
    rm -f -- "$TMPO"
    header=$1
    shift
    disable_safe $header
    {
       echo "#include <$header>"
       echo "int main(void) { return 0; }"
    } | check_oc && check_stat "$TMPO" && enable_safe $headers
}

check_func(){
    log check_func "$@"
    func=$1
    shift
    disable $func
    check_ld "cc" "$@" <<EOF && enable $func
extern int $func();
int main(void){ $func(); }
EOF
}

check_mathfunc(){
    log check_mathfunc "$@"
    func=$1
    narg=$2
    shift 2
    test $narg = 2 && args="f, g" || args="f"
    disable $func
    check_ld "cc" "$@" <<EOF && enable $func
#include <math.h>
float foo(float f, float g) { return $func($args); }
int main(void){ return (int) foo; }
EOF
}

check_func_headers(){
    log check_func_headers "$@"
    headers=$1
    funcs=$2
    shift 2
    {
        for hdr in $headers; do
            print_include $hdr
        done
        for func in $funcs; do
            echo "long check_$func(void) { return (long) $func; }"
        done
        echo "int main(void) { return 0; }"
    } | check_ld "cc" "$@" && enable $funcs && enable_safe $headers
}

check_class_headers_cpp(){
    log check_class_headers_cpp "$@"
    headers=$1
    classes=$2
    shift 2
    {
        for hdr in $headers; do
            echo "#include <$hdr>"
        done
        echo "int main(void) { "
        i=1
        for class in $classes; do
            echo "$class obj$i;"
            i=$(expr $i + 1)
        done
        echo "return 0; }"
    } | check_ld "cxx" "$@" && enable $funcs && enable_safe $headers
}

check_cpp_condition(){
    log check_cpp_condition "$@"
    header=$1
    condition=$2
    shift 2
    check_cpp "$@" <<EOF
#include <$header>
#if !($condition)
#error "unsatisfied condition: $condition"
#endif
EOF
}

check_lib(){
    log check_lib "$@"
    header="$1"
    func="$2"
    shift 2
    check_header $header && check_func $func "$@" && add_extralibs "$@"
}

check_lib2(){
    log check_lib2 "$@"
    headers="$1"
    funcs="$2"
    shift 2
    check_func_headers "$headers" "$funcs" "$@" && add_extralibs "$@"
}

check_lib_cpp(){
    log check_lib_cpp "$@"
    headers="$1"
    classes="$2"
    shift 2
    check_class_headers_cpp "$headers" "$classes" "$@" && add_extralibs "$@"
}

check_pkg_config(){
    log check_pkg_config "$@"
    pkgandversion="$1"
    pkg="${1%% *}"
    headers="$2"
    funcs="$3"
    shift 3
    check_cmd $pkg_config --exists --print-errors $pkgandversion || return
    pkg_cflags=$($pkg_config --cflags $pkg_config_flags $pkg)
    pkg_libs=$($pkg_config --libs $pkg_config_flags $pkg)
    check_func_headers "$headers" "$funcs" $pkg_cflags $pkg_libs "$@" &&
        set_safe ${pkg}_cflags $pkg_cflags   &&
        set_safe ${pkg}_libs   $pkg_libs
}

check_exec(){
    check_ld "cc" "$@" && { enabled cross_compile || $TMPE >> $logfile 2>&1; }
}

check_exec_crash(){
    code=$(cat)

    # exit() is not async signal safe.  _Exit (C99) and _exit (POSIX)
    # are safe but may not be available everywhere.  Thus we use
    # raise(SIGTERM) instead.  The check is run in a subshell so we
    # can redirect the "Terminated" message from the shell.  SIGBUS
    # is not defined by standard C so it is used conditionally.

    (check_exec "$@") >> $logfile 2>&1 <<EOF
#include <signal.h>
static void sighandler(int sig){
    raise(SIGTERM);
}
int foo(void){
    $code
}
int (*func_ptr)(void) = foo;
int main(void){
    signal(SIGILL, sighandler);
    signal(SIGFPE, sighandler);
    signal(SIGSEGV, sighandler);
#ifdef SIGBUS
    signal(SIGBUS, sighandler);
#endif
    return func_ptr();
}
EOF
}

check_type(){
    log check_type "$@"
    headers=$1
    type=$2
    shift 2
    disable_safe "$type"
    check_code cc "$headers" "$type v" "$@" && enable_safe "$type"
}

check_struct(){
    log check_struct "$@"
    headers=$1
    struct=$2
    member=$3
    shift 3
    disable_safe "${struct}_${member}"
    check_code cc "$headers" "const void *p = &(($struct *)0)->$member" "$@" &&
        enable_safe "${struct}_${member}"
}

check_builtin(){
    log check_builtin "$@"
    name=$1
    headers=$2
    builtin=$3
    shift 3
    disable "$name"
    check_code ld "$headers" "$builtin" "cc" "$@" && enable "$name"
}

check_compile_assert(){
    log check_compile_assert "$@"
    name=$1
    headers=$2
    condition=$3
    shift 3
    disable "$name"
    check_code cc "$headers" "char c[2 * !!($condition) - 1]" "$@" && enable "$name"
}

require(){
    name="$1"
    header="$2"
    func="$3"
    shift 3
    check_lib $header $func "$@" || die "ERROR: $name not found"
}

require2(){
    name="$1"
    headers="$2"
    func="$3"
    shift 3
    check_lib2 "$headers" $func "$@" || die "ERROR: $name not found"
}

require_cpp(){
    name="$1"
    headers="$2"
    classes="$3"
    shift 3
    check_lib_cpp "$headers" "$classes" "$@" || die "ERROR: $name not found"
}

require_pkg_config(){
    pkg="$1"
    check_pkg_config "$@" || die "ERROR: $pkg not found"
    add_cflags    $(get_safe ${pkg}_cflags)
    add_extralibs $(get_safe ${pkg}_libs)
}

require_libfreetype(){
    log require_libfreetype "$@"
    pkg="freetype2"
    check_cmd $pkg_config --exists --print-errors $pkg \
      || die "ERROR: $pkg not found"
    pkg_cflags=$($pkg_config --cflags $pkg_config_flags $pkg)
    pkg_libs=$($pkg_config --libs $pkg_config_flags $pkg)
    {
        echo "#include <ft2build.h>"
        echo "#include FT_FREETYPE_H"
        echo "long check_func(void) { return (long) FT_Init_FreeType; }"
        echo "int main(void) { return 0; }"
    } | check_ld "cc" $pkg_cflags $pkg_libs \
      && set_safe ${pkg}_cflags $pkg_cflags \
      && set_safe ${pkg}_libs   $pkg_libs \
      || die "ERROR: $pkg not found"
    add_cflags    $(get_safe ${pkg}_cflags)
    add_extralibs $(get_safe ${pkg}_libs)
}

hostcc_e(){
    eval printf '%s\\n' $HOSTCC_E
}

hostcc_o(){
    eval printf '%s\\n' $HOSTCC_O
}

check_host_cc(){
    log check_host_cc "$@"
    cat > $TMPC
    log_file $TMPC
    check_cmd $host_cc $host_cflags "$@" $HOSTCC_C $(hostcc_o $TMPO) $TMPC
}

check_host_cpp(){
    log check_host_cpp "$@"
    cat > $TMPC
    log_file $TMPC
    check_cmd $host_cc $host_cppflags $host_cflags "$@" $(hostcc_e $TMPO) $TMPC
}

check_host_cppflags(){
    log check_host_cppflags "$@"
    check_host_cc "$@" <<EOF && append host_cppflags "$@"
int x;
EOF
}

check_host_cflags(){
    log check_host_cflags "$@"
    set -- $($host_cflags_filter "$@")
    check_host_cc "$@" <<EOF && append host_cflags "$@"
int x;
EOF
}

check_host_cpp_condition(){
    log check_host_cpp_condition "$@"
    header=$1
    condition=$2
    shift 2
    check_host_cpp "$@" <<EOF
#include <$header>
#if !($condition)
#error "unsatisfied condition: $condition"
#endif
EOF
}

apply(){
    file=$1
    shift
    "$@" < "$file" > "$file.tmp" && mv "$file.tmp" "$file" || rm "$file.tmp"
}

cp_if_changed(){
    cmp -s "$1" "$2" && echo "$2 is unchanged" && return
    mkdir -p "$(dirname $2)"
    $cp_f "$1" "$2"
}

# CONFIG_LIST contains configurable options, while HAVE_LIST is for
# system-dependent things.

COMPONENT_LIST="
    bsfs
    decoders
    demuxers
    encoders
    filters
    hwaccels
    indevs
    muxers
    outdevs
    parsers
    protocols
"

EXAMPLE_LIST="
    avio_reading_example
    decoding_encoding_example
    demuxing_decoding_example
    extract_mvs_example
    filter_audio_example
    filtering_audio_example
    filtering_video_example
    metadata_example
    muxing_example
    remuxing_example
    resampling_audio_example
    scaling_video_example
    transcode_aac_example
    transcoding_example
"

EXTERNAL_LIBRARY_LIST="
    avisynth
    bzlib
    crystalhd
    decklink
    frei0r
    gnutls
    iconv
    ladspa
    libaacplus
    libass
    libbluray
    libbs2b
    libcaca
    libcdio
    libcelt
    libdc1394
    libfaac
    libfdk_aac
    libflite
    libfontconfig
    libfreetype
    libfribidi
    libgme
    libgsm
    libiec61883
    libilbc
    libmodplug
    libmp3lame
    libnut
    libopencore_amrnb
    libopencore_amrwb
    libopencv
    libopenjpeg
    libopus
    libpulse
    libquvi
    librtmp
    libschroedinger
    libshine
    libsmbclient
    libsoxr
    libspeex
    libssh
    libstagefright_h264
    libtheora
    libtwolame
    libutvideo
    libv4l2
    libvidstab
    libvo_aacenc
    libvo_amrwbenc
    libvorbis
    libvpx
    libwavpack
    libwebp
    libx264
    libx265
    libxavs
    libxvid
    libzmq
    libzvbi
    lzma
    openal
    opencl
    opengl
    openssl
    x11grab
    xlib
    zlib
"

DOCUMENT_LIST="
    doc
    htmlpages
    manpages
    podpages
    txtpages
"

FEATURE_LIST="
    ftrapv
    gray
    hardcoded_tables
    runtime_cpudetect
    safe_bitstream_reader
    shared
    small
    static
    swscale_alpha
"

HWACCEL_LIST="
    dxva2
    vaapi
    vda
    vdpau
    xvmc
"

LIBRARY_LIST="
    avcodec
    avdevice
    avfilter
    avformat
    avresample
    avutil
    postproc
    swresample
    swscale
"

LICENSE_LIST="
    gpl
    nonfree
    version3
"

PROGRAM_LIST="
    ffplay
    ffprobe
    ffserver
    ffmpeg
"

SUBSYSTEM_LIST="
    dct
    dwt
    error_resilience
    faan
    fast_unaligned
    fft
    lsp
    lzo
    mdct
    pixelutils
    network
    rdft
"

CONFIG_LIST="
    $COMPONENT_LIST
    $DOCUMENT_LIST
    $EXAMPLE_LIST
    $EXTERNAL_LIBRARY_LIST
    $FEATURE_LIST
    $HWACCEL_LIST
    $LICENSE_LIST
    $LIBRARY_LIST
    $PROGRAM_LIST
    $SUBSYSTEM_LIST
    fontconfig
    incompatible_libav_abi
    memalign_hack
    memory_poisoning
    neon_clobber_test
    pic
    pod2man
    raise_major
    thumb
    xmm_clobber_test
"

THREADS_LIST="
    pthreads
    os2threads
    w32threads
"

ATOMICS_LIST="
    atomics_gcc
    atomics_suncc
    atomics_win32
"

ARCH_LIST="
    aarch64
    alpha
    arm
    avr32
    avr32_ap
    avr32_uc
    bfin
    ia64
    m68k
    mips
    mips64
    parisc
    ppc
    ppc64
    s390
    sh4
    sparc
    sparc64
    tilegx
    tilepro
    tomi
    x86
    x86_32
    x86_64
"

ARCH_EXT_LIST_ARM="
    armv5te
    armv6
    armv6t2
    armv8
    neon
    vfp
    vfpv3
    setend
"

ARCH_EXT_LIST_MIPS="
    mipsfpu
    mips32r2
    mipsdspr1
    mipsdspr2
"

ARCH_EXT_LIST_X86_SIMD="
    amd3dnow
    amd3dnowext
    avx
    avx2
    fma3
    fma4
    mmx
    mmxext
    sse
    sse2
    sse3
    sse4
    sse42
    ssse3
    xop
"

ARCH_EXT_LIST_PPC="
    altivec
    dcbzl
    ldbrx
    ppc4xx
    vsx
"

ARCH_EXT_LIST_X86="
    $ARCH_EXT_LIST_X86_SIMD
    cpunop
    i686
"

ARCH_EXT_LIST="
    $ARCH_EXT_LIST_ARM
    $ARCH_EXT_LIST_PPC
    $ARCH_EXT_LIST_X86
    $ARCH_EXT_LIST_MIPS
    loongson
"

ARCH_FEATURES="
    aligned_stack
    fast_64bit
    fast_clz
    fast_cmov
    local_aligned_8
    local_aligned_16
    local_aligned_32
    simd_align_16
"

BUILTIN_LIST="
    atomic_cas_ptr
    machine_rw_barrier
    MemoryBarrier
    mm_empty
    rdtsc
    sarestart
    sync_val_compare_and_swap
"
HAVE_LIST_CMDLINE="
    inline_asm
    symver
    yasm
"

HAVE_LIST_PUB="
    bigendian
    fast_unaligned
    incompatible_libav_abi
"

HEADERS_LIST="
    alsa_asoundlib_h
    altivec_h
    arpa_inet_h
    asm_types_h
    cdio_paranoia_h
    cdio_paranoia_paranoia_h
    dev_bktr_ioctl_bt848_h
    dev_bktr_ioctl_meteor_h
    dev_ic_bt8xx_h
    dev_video_bktr_ioctl_bt848_h
    dev_video_meteor_ioctl_meteor_h
    direct_h
    dlfcn_h
    dxva_h
    ES2_gl_h
    gsm_h
    io_h
    mach_mach_time_h
    machine_ioctl_bt848_h
    machine_ioctl_meteor_h
    malloc_h
    openjpeg_1_5_openjpeg_h
    OpenGL_gl3_h
    poll_h
    sndio_h
    soundcard_h
    sys_mman_h
    sys_param_h
    sys_resource_h
    sys_select_h
    sys_soundcard_h
    sys_time_h
    sys_un_h
    sys_videoio_h
    termios_h
    unistd_h
    windows_h
    winsock2_h
"

INTRINSICS_LIST="
    intrinsics_neon
"

MATH_FUNCS="
    atanf
    atan2f
    cbrt
    cbrtf
    cosf
    exp2
    exp2f
    expf
    isinf
    isnan
    ldexpf
    llrint
    llrintf
    log2
    log2f
    log10f
    lrint
    lrintf
    powf
    rint
    round
    roundf
    sinf
    trunc
    truncf
"

SYSTEM_FUNCS="
    access
    aligned_malloc
    clock_gettime
    closesocket
    CommandLineToArgvW
    CoTaskMemFree
    CryptGenRandom
    dlopen
    fcntl
    flt_lim
    fork
    getaddrinfo
    gethrtime
    getopt
    GetProcessAffinityMask
    GetProcessMemoryInfo
    GetProcessTimes
    getrusage
    getservbyport
    GetSystemTimeAsFileTime
    gettimeofday
    glob
    glXGetProcAddress
    inet_aton
    isatty
    jack_port_get_latency_range
    kbhit
    localtime_r
    lzo1x_999_compress
    mach_absolute_time
    MapViewOfFile
    memalign
    mkstemp
    mmap
    mprotect
    nanosleep
    PeekNamedPipe
    posix_memalign
    pthread_cancel
    sched_getaffinity
    SetConsoleTextAttribute
    setmode
    setrlimit
    Sleep
    strerror_r
    sysconf
    sysctl
    usleep
    VirtualAlloc
    wglGetProcAddress
"

TOOLCHAIN_FEATURES="
    as_dn_directive
    as_func
    as_object_arch
    asm_mod_q
    attribute_may_alias
    attribute_packed
    ebp_available
    ebx_available
    gnu_as
    gnu_windres
    ibm_asm
    inline_asm_labels
    inline_asm_nonlocal_labels
    inline_asm_direct_symbol_refs
    pragma_deprecated
    rsync_contimeout
    symver_asm_label
    symver_gnu_asm
    vfp_args
    xform_asm
    xmm_clobbers
"

TYPES_LIST="
    socklen_t
    struct_addrinfo
    struct_group_source_req
    struct_ip_mreq_source
    struct_ipv6_mreq
    struct_pollfd
    struct_rusage_ru_maxrss
    struct_sctp_event_subscribe
    struct_sockaddr_in6
    struct_sockaddr_sa_len
    struct_sockaddr_storage
    struct_stat_st_mtim_tv_nsec
    struct_v4l2_frmivalenum_discrete
"

HAVE_LIST="
    $ARCH_EXT_LIST
    $(add_suffix _external $ARCH_EXT_LIST)
    $(add_suffix _inline   $ARCH_EXT_LIST)
    $ARCH_FEATURES
    $ATOMICS_LIST
    $BUILTIN_LIST
    $HAVE_LIST_CMDLINE
    $HAVE_LIST_PUB
    $HEADERS_LIST
    $INTRINSICS_LIST
    $MATH_FUNCS
    $SYSTEM_FUNCS
    $THREADS_LIST
    $TOOLCHAIN_FEATURES
    $TYPES_LIST
    atomics_native
    dos_paths
    dxva2api_cobj
    dxva2_lib
    libc_msvcrt
    libdc1394_1
    libdc1394_2
    makeinfo
    makeinfo_html
    perl
    pod2man
    sdl
    texi2html
    threads
    vdpau_x11
    xlib
"

# options emitted with CONFIG_ prefix but not available on the command line
CONFIG_EXTRA="
    aandcttables
    ac3dsp
    audio_frame_queue
    audiodsp
    blockdsp
    bswapdsp
    cabac
    dvprofile
    exif
    faandct
    faanidct
    fdctdsp
    frame_thread_encoder
    gcrypt
    golomb
    gplv3
    h263dsp
    h264chroma
    h264dsp
    h264pred
    h264qpel
    hpeldsp
    huffman
    huffyuvdsp
    huffyuvencdsp
    idctdsp
    iirfilter
    intrax8
    lgplv3
    llauddsp
    llviddsp
    lpc
    me_cmp
    mpeg_er
    mpegaudio
    mpegaudiodsp
    mpegvideo
    mpegvideoenc
    nettle
    pixblockdsp
    qpeldsp
    rangecoder
    riffdec
    riffenc
    rtpdec
    rtpenc_chain
    sinewin
    startcode
    tpeldsp
    videodsp
    vp3dsp
    wma_freqs
"

CMDLINE_SELECT="
    $ARCH_EXT_LIST
    $CONFIG_LIST
    $HAVE_LIST_CMDLINE
    $THREADS_LIST
    asm
    cross_compile
    debug
    extra_warnings
    logging
    lto
    optimizations
    rpath
    stripping
"

PATHS_LIST="
    bindir
    datadir
    docdir
    incdir
    libdir
    mandir
    prefix
    shlibdir
"

CMDLINE_SET="
    $PATHS_LIST
    ar
    arch
    as
    assert_level
    build_suffix
    cc
    cpu
    cross_prefix
    cxx
    dep_cc
    doxygen
    extra_version
    gas
    host_cc
    host_cflags
    host_ld
    host_ldflags
    host_libs
    host_os
    install
    ld
    logfile
    malloc_prefix
    nm
    optflags
    pkg_config
    pkg_config_flags
    progs_suffix
    random_seed
    ranlib
    samples
    strip
    sws_max_filter_size
    sysinclude
    sysroot
    target_exec
    target_os
    target_path
    target_samples
    tempprefix
    toolchain
    valgrind
    yasmexe
"

CMDLINE_APPEND="
    extra_cflags
    extra_cxxflags
    host_cppflags
"

# code dependency declarations

# architecture extensions

armv5te_deps="arm"
armv6_deps="arm"
armv6t2_deps="arm"
armv8_deps="aarch64"
neon_deps_any="aarch64 arm"
intrinsics_neon_deps="neon"
vfp_deps_any="aarch64 arm"
vfpv3_deps="vfp"
setend_deps="arm"

map 'eval ${v}_inline_deps=inline_asm' $ARCH_EXT_LIST_ARM

mipsfpu_deps="mips"
mips32r2_deps="mips"
mipsdspr1_deps="mips"
mipsdspr2_deps="mips"

altivec_deps="ppc"
ppc4xx_deps="ppc"
vsx_deps="ppc"

cpunop_deps="i686"
x86_64_select="i686"
x86_64_suggest="fast_cmov"

amd3dnow_deps="mmx"
amd3dnowext_deps="amd3dnow"
i686_deps="x86"
mmx_deps="x86"
mmxext_deps="mmx"
sse_deps="mmxext"
sse2_deps="sse"
sse3_deps="sse2"
ssse3_deps="sse3"
sse4_deps="ssse3"
sse42_deps="sse4"
avx_deps="sse42"
xop_deps="avx"
fma3_deps="avx"
fma4_deps="avx"
avx2_deps="avx"

mmx_external_deps="yasm"
mmx_inline_deps="inline_asm"
mmx_suggest="mmx_external mmx_inline"

for ext in $(filter_out mmx $ARCH_EXT_LIST_X86_SIMD); do
    eval dep=\$${ext}_deps
    eval ${ext}_external_deps='"${dep}_external"'
    eval ${ext}_inline_deps='"${dep}_inline"'
    eval ${ext}_suggest='"${ext}_external ${ext}_inline"'
done

aligned_stack_if_any="aarch64 ppc x86"
fast_64bit_if_any="aarch64 alpha ia64 mips64 parisc64 ppc64 sparc64 x86_64"
fast_clz_if_any="aarch64 alpha avr32 mips ppc x86"
fast_unaligned_if_any="aarch64 ppc x86"
simd_align_16_if_any="altivec neon sse"

# system capabilities

symver_if_any="symver_asm_label symver_gnu_asm"

# threading support
atomics_gcc_if="sync_val_compare_and_swap"
atomics_suncc_if="atomic_cas_ptr machine_rw_barrier"
atomics_win32_if="MemoryBarrier"
atomics_native_if_any="$ATOMICS_LIST"
w32threads_deps="atomics_native"
threads_if_any="$THREADS_LIST"

# subsystems
dct_select="rdft"
error_resilience_select="me_cmp"
faandct_deps="faan fdctdsp"
faanidct_deps="faan idctdsp"
frame_thread_encoder_deps="encoders threads"
intrax8_select="error_resilience"
mdct_select="fft"
rdft_select="fft"
me_cmp_select="fdctdsp idctdsp pixblockdsp"
mpeg_er_select="error_resilience"
mpegaudio_select="mpegaudiodsp"
mpegaudiodsp_select="dct"
mpegvideo_select="blockdsp h264chroma hpeldsp idctdsp me_cmp videodsp"
mpegvideoenc_select="me_cmp mpegvideo pixblockdsp qpeldsp"

# decoders / encoders
aac_decoder_select="mdct sinewin"
aac_encoder_select="audio_frame_queue iirfilter mdct sinewin"
aac_latm_decoder_select="aac_decoder aac_latm_parser"
ac3_decoder_select="ac3_parser ac3dsp bswapdsp mdct"
ac3_fixed_decoder_select="ac3_parser ac3dsp bswapdsp mdct"
ac3_encoder_select="ac3dsp audiodsp mdct me_cmp"
ac3_fixed_encoder_select="ac3dsp audiodsp mdct me_cmp"
aic_decoder_select="golomb idctdsp"
alac_encoder_select="lpc"
als_decoder_select="bswapdsp"
amrnb_decoder_select="lsp"
amrwb_decoder_select="lsp"
amv_decoder_select="sp5x_decoder exif"
amv_encoder_select="aandcttables mpegvideoenc"
ape_decoder_select="bswapdsp llauddsp"
asv1_decoder_select="blockdsp bswapdsp idctdsp"
asv1_encoder_select="bswapdsp fdctdsp pixblockdsp"
asv2_decoder_select="blockdsp bswapdsp idctdsp"
asv2_encoder_select="bswapdsp fdctdsp pixblockdsp"
atrac1_decoder_select="mdct sinewin"
atrac3_decoder_select="mdct"
atrac3p_decoder_select="mdct sinewin"
avrn_decoder_select="exif"
bink_decoder_select="blockdsp hpeldsp"
binkaudio_dct_decoder_select="mdct rdft dct sinewin wma_freqs"
binkaudio_rdft_decoder_select="mdct rdft sinewin wma_freqs"
cavs_decoder_select="blockdsp golomb h264chroma idctdsp qpeldsp videodsp"
cllc_decoder_select="bswapdsp"
comfortnoise_encoder_select="lpc"
cook_decoder_select="audiodsp mdct sinewin"
cscd_decoder_select="lzo"
cscd_decoder_suggest="zlib"
dca_decoder_select="mdct"
dirac_decoder_select="dwt golomb videodsp mpegvideoenc"
dnxhd_decoder_select="blockdsp idctdsp"
dnxhd_encoder_select="aandcttables blockdsp fdctdsp idctdsp mpegvideoenc pixblockdsp"
dvvideo_decoder_select="dvprofile idctdsp"
dvvideo_encoder_select="dvprofile fdctdsp me_cmp pixblockdsp"
dxa_decoder_select="zlib"
eac3_decoder_select="ac3_decoder"
eac3_encoder_select="ac3_encoder"
eamad_decoder_select="aandcttables blockdsp bswapdsp idctdsp mpegvideo"
eatgq_decoder_select="aandcttables"
eatqi_decoder_select="aandcttables blockdsp bswapdsp idctdsp mpeg1video_decoder"
exr_decoder_select="zlib"
ffv1_decoder_select="golomb rangecoder"
ffv1_encoder_select="rangecoder"
ffvhuff_decoder_select="huffyuv_decoder"
ffvhuff_encoder_select="huffyuv_encoder"
fic_decoder_select="golomb"
flac_decoder_select="golomb"
flac_encoder_select="bswapdsp golomb lpc"
flashsv_decoder_select="zlib"
flashsv_encoder_select="zlib"
flashsv2_encoder_select="zlib"
flashsv2_decoder_select="zlib"
flv_decoder_select="h263_decoder"
flv_encoder_select="h263_encoder"
fourxm_decoder_select="blockdsp bswapdsp"
fraps_decoder_select="bswapdsp huffman"
g2m_decoder_select="blockdsp idctdsp zlib"
g729_decoder_select="audiodsp"
h261_decoder_select="mpeg_er mpegvideo"
h261_encoder_select="aandcttables mpegvideoenc"
h263_decoder_select="error_resilience h263_parser h263dsp mpeg_er mpegvideo qpeldsp"
h263_encoder_select="aandcttables h263dsp mpegvideoenc"
h263i_decoder_select="h263_decoder"
h263p_encoder_select="h263_encoder"
h264_decoder_select="cabac golomb h264chroma h264dsp h264pred h264qpel startcode videodsp"
h264_decoder_suggest="error_resilience"
hevc_decoder_select="bswapdsp cabac golomb videodsp"
huffyuv_decoder_select="bswapdsp huffyuvdsp llviddsp"
huffyuv_encoder_select="bswapdsp huffman huffyuvencdsp llviddsp"
iac_decoder_select="imc_decoder"
imc_decoder_select="bswapdsp fft mdct sinewin"
indeo3_decoder_select="hpeldsp"
interplay_video_decoder_select="hpeldsp"
jpegls_decoder_select="golomb mjpeg_decoder"
jpegls_encoder_select="golomb"
jv_decoder_select="blockdsp"
lagarith_decoder_select="huffyuvdsp"
ljpeg_encoder_select="aandcttables idctdsp"
loco_decoder_select="golomb"
mdec_decoder_select="blockdsp idctdsp mpegvideo"
metasound_decoder_select="lsp mdct sinewin"
mimic_decoder_select="blockdsp bswapdsp hpeldsp idctdsp"
mjpeg_decoder_select="blockdsp hpeldsp exif idctdsp"
mjpeg_encoder_select="aandcttables mpegvideoenc"
mjpegb_decoder_select="mjpeg_decoder"
mlp_decoder_select="mlp_parser"
motionpixels_decoder_select="bswapdsp"
mp1_decoder_select="mpegaudio"
mp1float_decoder_select="mpegaudio"
mp2_decoder_select="mpegaudio"
mp2float_decoder_select="mpegaudio"
mp3_decoder_select="mpegaudio"
mp3adu_decoder_select="mpegaudio"
mp3adufloat_decoder_select="mpegaudio"
mp3float_decoder_select="mpegaudio"
mp3on4_decoder_select="mpegaudio"
mp3on4float_decoder_select="mpegaudio"
mpc7_decoder_select="bswapdsp mpegaudiodsp"
mpc8_decoder_select="mpegaudiodsp"
mpeg_xvmc_decoder_deps="X11_extensions_XvMClib_h"
mpeg_xvmc_decoder_select="mpeg2video_decoder"
mpegvideo_decoder_select="error_resilience mpeg_er mpegvideo"
mpeg1video_decoder_select="error_resilience mpeg_er mpegvideo"
mpeg1video_encoder_select="aandcttables mpegvideoenc h263dsp"
mpeg2video_decoder_select="error_resilience mpeg_er mpegvideo"
mpeg2video_encoder_select="aandcttables mpegvideoenc h263dsp"
mpeg4_decoder_select="h263_decoder mpeg4video_parser"
mpeg4_encoder_select="h263_encoder"
msmpeg4v1_decoder_select="h263_decoder"
msmpeg4v2_decoder_select="h263_decoder"
msmpeg4v2_encoder_select="h263_encoder"
msmpeg4v3_decoder_select="h263_decoder"
msmpeg4v3_encoder_select="h263_encoder"
mss2_decoder_select="error_resilience mpeg_er qpeldsp vc1_decoder"
mxpeg_decoder_select="mjpeg_decoder"
nellymoser_decoder_select="mdct sinewin"
nellymoser_encoder_select="audio_frame_queue mdct sinewin"
nuv_decoder_select="idctdsp lzo"
on2avc_decoder_select="mdct"
opus_decoder_deps="swresample"
png_decoder_select="zlib"
png_encoder_select="huffyuvencdsp zlib"
prores_decoder_select="blockdsp idctdsp"
prores_encoder_select="fdctdsp"
qcelp_decoder_select="lsp"
qdm2_decoder_select="mdct rdft mpegaudiodsp"
ra_144_encoder_select="audio_frame_queue lpc audiodsp"
ra_144_decoder_select="audiodsp"
ralf_decoder_select="golomb"
rawvideo_decoder_select="bswapdsp"
rtjpeg_decoder_select="me_cmp"
rv10_decoder_select="error_resilience h263_decoder h263dsp mpeg_er"
rv10_encoder_select="h263_encoder"
rv20_decoder_select="error_resilience h263_decoder h263dsp mpeg_er"
rv20_encoder_select="h263_encoder"
rv30_decoder_select="error_resilience golomb h264chroma h264pred h264qpel mpeg_er mpegvideo videodsp"
rv40_decoder_select="error_resilience golomb h264chroma h264pred h264qpel mpeg_er mpegvideo videodsp"
shorten_decoder_select="golomb"
sipr_decoder_select="lsp"
snow_decoder_select="dwt h264qpel hpeldsp me_cmp rangecoder videodsp"
snow_encoder_select="aandcttables dwt h264qpel hpeldsp me_cmp mpegvideoenc rangecoder"
sonic_decoder_select="golomb rangecoder"
sonic_encoder_select="golomb rangecoder"
sonic_ls_encoder_select="golomb rangecoder"
sp5x_decoder_select="mjpeg_decoder"
svq1_decoder_select="hpeldsp"
svq1_encoder_select="aandcttables hpeldsp me_cmp mpegvideoenc"
svq3_decoder_select="h264_decoder hpeldsp tpeldsp"
svq3_decoder_suggest="zlib"
tak_decoder_select="audiodsp"
theora_decoder_select="vp3_decoder"
thp_decoder_select="mjpeg_decoder"
tiff_decoder_suggest="zlib lzma"
tiff_encoder_suggest="zlib"
truehd_decoder_select="mlp_parser"
truemotion2_decoder_select="bswapdsp"
truespeech_decoder_select="bswapdsp"
tscc_decoder_select="zlib"
twinvq_decoder_select="mdct lsp sinewin"
utvideo_decoder_select="bswapdsp"
utvideo_encoder_select="bswapdsp huffman huffyuvencdsp"
vble_decoder_select="huffyuvdsp"
vc1_decoder_select="blockdsp error_resilience h263_decoder h264chroma h264qpel intrax8 mpeg_er qpeldsp startcode"
vc1image_decoder_select="vc1_decoder"
vorbis_decoder_select="mdct"
vorbis_encoder_select="mdct"
vp3_decoder_select="hpeldsp vp3dsp videodsp"
vp5_decoder_select="h264chroma hpeldsp videodsp vp3dsp"
vp6_decoder_select="h264chroma hpeldsp huffman videodsp vp3dsp"
vp6a_decoder_select="vp6_decoder"
vp6f_decoder_select="vp6_decoder"
vp7_decoder_select="h264pred videodsp"
vp8_decoder_select="h264pred videodsp"
vp9_decoder_select="videodsp vp9_parser"
webp_decoder_select="vp8_decoder"
wmalossless_decoder_select="llauddsp"
wmapro_decoder_select="mdct sinewin wma_freqs"
wmav1_decoder_select="mdct sinewin wma_freqs"
wmav1_encoder_select="mdct sinewin wma_freqs"
wmav2_decoder_select="mdct sinewin wma_freqs"
wmav2_encoder_select="mdct sinewin wma_freqs"
wmavoice_decoder_select="lsp rdft dct mdct sinewin"
wmv1_decoder_select="h263_decoder"
wmv1_encoder_select="h263_encoder"
wmv2_decoder_select="blockdsp h263_decoder idctdsp intrax8 videodsp"
wmv2_encoder_select="h263_encoder"
wmv3_decoder_select="vc1_decoder"
wmv3image_decoder_select="wmv3_decoder"
zerocodec_decoder_select="zlib"
zlib_decoder_select="zlib"
zlib_encoder_select="zlib"
zmbv_decoder_select="zlib"
zmbv_encoder_select="zlib"

# hardware accelerators
crystalhd_deps="libcrystalhd_libcrystalhd_if_h"
dxva2_deps="dxva2api_h"
vaapi_deps="va_va_h"
vda_deps="VideoDecodeAcceleration_VDADecoder_h pthreads"
vda_extralibs="-framework CoreFoundation -framework VideoDecodeAcceleration -framework QuartzCore"
vdpau_deps="vdpau_vdpau_h vdpau_vdpau_x11_h"
xvmc_deps="X11_extensions_XvMClib_h"

h263_vaapi_hwaccel_deps="vaapi"
h263_vaapi_hwaccel_select="h263_decoder"
h263_vdpau_hwaccel_deps="vdpau"
h263_vdpau_hwaccel_select="h263_decoder"
h264_crystalhd_decoder_select="crystalhd h264_mp4toannexb_bsf h264_parser"
h264_dxva2_hwaccel_deps="dxva2"
h264_dxva2_hwaccel_select="h264_decoder"
h264_vaapi_hwaccel_deps="vaapi"
h264_vaapi_hwaccel_select="h264_decoder"
h264_vda_decoder_deps="vda"
h264_vda_decoder_select="h264_decoder"
h264_vda_hwaccel_deps="vda"
h264_vda_hwaccel_select="h264_decoder"
h264_vda_old_hwaccel_deps="vda"
h264_vda_old_hwaccel_select="h264_decoder"
h264_vdpau_decoder_deps="vdpau"
h264_vdpau_decoder_select="h264_decoder"
h264_vdpau_hwaccel_deps="vdpau"
h264_vdpau_hwaccel_select="h264_decoder"
mpeg_vdpau_decoder_deps="vdpau"
mpeg_vdpau_decoder_select="mpeg2video_decoder"
mpeg_xvmc_hwaccel_deps="xvmc"
mpeg_xvmc_hwaccel_select="mpeg2video_decoder"
mpeg1_vdpau_decoder_deps="vdpau"
mpeg1_vdpau_decoder_select="mpeg1video_decoder"
mpeg1_vdpau_hwaccel_deps="vdpau"
mpeg1_vdpau_hwaccel_select="mpeg1video_decoder"
mpeg1_xvmc_hwaccel_deps="xvmc"
mpeg1_xvmc_hwaccel_select="mpeg1video_decoder"
mpeg2_crystalhd_decoder_select="crystalhd"
mpeg2_dxva2_hwaccel_deps="dxva2"
mpeg2_dxva2_hwaccel_select="mpeg2video_decoder"
mpeg2_vaapi_hwaccel_deps="vaapi"
mpeg2_vaapi_hwaccel_select="mpeg2video_decoder"
mpeg2_vdpau_hwaccel_deps="vdpau"
mpeg2_vdpau_hwaccel_select="mpeg2video_decoder"
mpeg2_xvmc_hwaccel_deps="xvmc"
mpeg2_xvmc_hwaccel_select="mpeg2video_decoder"
mpeg4_crystalhd_decoder_select="crystalhd"
mpeg4_vaapi_hwaccel_deps="vaapi"
mpeg4_vaapi_hwaccel_select="mpeg4_decoder"
mpeg4_vdpau_decoder_deps="vdpau"
mpeg4_vdpau_decoder_select="mpeg4_decoder"
mpeg4_vdpau_hwaccel_deps="vdpau"
mpeg4_vdpau_hwaccel_select="mpeg4_decoder"
msmpeg4_crystalhd_decoder_select="crystalhd"
vc1_crystalhd_decoder_select="crystalhd"
vc1_dxva2_hwaccel_deps="dxva2"
vc1_dxva2_hwaccel_select="vc1_decoder"
vc1_vaapi_hwaccel_deps="vaapi"
vc1_vaapi_hwaccel_select="vc1_decoder"
vc1_vdpau_decoder_deps="vdpau"
vc1_vdpau_decoder_select="vc1_decoder"
vc1_vdpau_hwaccel_deps="vdpau"
vc1_vdpau_hwaccel_select="vc1_decoder"
wmv3_crystalhd_decoder_select="crystalhd"
wmv3_dxva2_hwaccel_select="vc1_dxva2_hwaccel"
wmv3_vaapi_hwaccel_select="vc1_vaapi_hwaccel"
wmv3_vdpau_decoder_select="vc1_vdpau_decoder"
wmv3_vdpau_hwaccel_select="vc1_vdpau_hwaccel"

# parsers
h264_parser_select="h264_decoder"
hevc_parser_select="hevc_decoder"
mpegvideo_parser_select="mpegvideo"
mpeg4video_parser_select="error_resilience h263dsp mpeg_er mpegvideo qpeldsp"
vc1_parser_select="mpegvideo startcode vc1_decoder"

# external libraries
libaacplus_encoder_deps="libaacplus"
libcelt_decoder_deps="libcelt"
libfaac_encoder_deps="libfaac"
libfaac_encoder_select="audio_frame_queue"
libfdk_aac_decoder_deps="libfdk_aac"
libfdk_aac_encoder_deps="libfdk_aac"
libfdk_aac_encoder_select="audio_frame_queue"
libgme_demuxer_deps="libgme"
libgsm_decoder_deps="libgsm"
libgsm_encoder_deps="libgsm"
libgsm_ms_decoder_deps="libgsm"
libgsm_ms_encoder_deps="libgsm"
libilbc_decoder_deps="libilbc"
libilbc_encoder_deps="libilbc"
libmodplug_demuxer_deps="libmodplug"
libmp3lame_encoder_deps="libmp3lame"
libmp3lame_encoder_select="audio_frame_queue"
libopencore_amrnb_decoder_deps="libopencore_amrnb"
libopencore_amrnb_encoder_deps="libopencore_amrnb"
libopencore_amrnb_encoder_select="audio_frame_queue"
libopencore_amrwb_decoder_deps="libopencore_amrwb"
libopenjpeg_decoder_deps="libopenjpeg"
libopenjpeg_encoder_deps="libopenjpeg"
libopus_decoder_deps="libopus"
libopus_encoder_deps="libopus"
libopus_encoder_select="audio_frame_queue"
libquvi_demuxer_deps="libquvi"
libschroedinger_decoder_deps="libschroedinger"
libschroedinger_encoder_deps="libschroedinger"
libshine_encoder_deps="libshine"
libshine_encoder_select="audio_frame_queue"
libspeex_decoder_deps="libspeex"
libspeex_encoder_deps="libspeex"
libspeex_encoder_select="audio_frame_queue"
libstagefright_h264_decoder_deps="libstagefright_h264"
libtheora_encoder_deps="libtheora"
libtwolame_encoder_deps="libtwolame"
libvo_aacenc_encoder_deps="libvo_aacenc"
libvo_aacenc_encoder_select="audio_frame_queue"
libvo_amrwbenc_encoder_deps="libvo_amrwbenc"
libvorbis_decoder_deps="libvorbis"
libvorbis_encoder_deps="libvorbis"
libvorbis_encoder_select="audio_frame_queue"
libvpx_vp8_decoder_deps="libvpx"
libvpx_vp8_encoder_deps="libvpx"
libvpx_vp9_decoder_deps="libvpx"
libvpx_vp9_encoder_deps="libvpx"
libwavpack_encoder_deps="libwavpack"
libwebp_encoder_deps="libwebp"
libx264_encoder_deps="libx264"
libx264rgb_encoder_deps="libx264"
libx265_encoder_deps="libx265"
libxavs_encoder_deps="libxavs"
libxvid_encoder_deps="libxvid"
libutvideo_decoder_deps="libutvideo"
libutvideo_encoder_deps="libutvideo"
libzvbi_teletext_decoder_deps="libzvbi"

# demuxers / muxers
ac3_demuxer_select="ac3_parser"
asf_demuxer_select="riffdec"
asf_muxer_select="riffenc"
asf_stream_muxer_select="asf_muxer"
avi_demuxer_select="riffdec exif"
avi_muxer_select="riffenc"
avisynth_demuxer_deps="avisynth"
avisynth_demuxer_select="riffdec"
caf_demuxer_select="riffdec"
dirac_demuxer_select="dirac_parser"
dts_demuxer_select="dca_parser"
dtshd_demuxer_select="dca_parser"
dv_demuxer_select="dvprofile"
dv_muxer_select="dvprofile"
dxa_demuxer_select="riffdec"
eac3_demuxer_select="ac3_parser"
f4v_muxer_select="mov_muxer"
flac_demuxer_select="flac_parser"
hds_muxer_select="flv_muxer"
hls_muxer_select="mpegts_muxer"
image2_alias_pix_demuxer_select="image2_demuxer"
image2_brender_pix_demuxer_select="image2_demuxer"
ipod_muxer_select="mov_muxer"
ismv_muxer_select="mov_muxer"
libnut_demuxer_deps="libnut"
libnut_muxer_deps="libnut"
matroska_audio_muxer_select="matroska_muxer"
matroska_demuxer_select="riffdec"
matroska_demuxer_suggest="bzlib lzo zlib"
matroska_muxer_select="riffenc"
mmf_muxer_select="riffenc"
mov_demuxer_select="riffdec"
mov_demuxer_suggest="zlib"
mov_muxer_select="riffenc rtpenc_chain"
mp3_demuxer_select="mpegaudio_parser"
mp4_muxer_select="mov_muxer"
mpegts_muxer_select="adts_muxer latm_muxer"
mpegtsraw_demuxer_select="mpegts_demuxer"
mxf_d10_muxer_select="mxf_muxer"
nut_muxer_select="riffenc"
nuv_demuxer_select="riffdec"
oga_muxer_select="ogg_muxer"
ogg_demuxer_select="golomb"
opus_muxer_select="ogg_muxer"
psp_muxer_select="mov_muxer"
rtp_demuxer_select="sdp_demuxer"
rtpdec_select="asf_demuxer rm_demuxer rtp_protocol mpegts_demuxer mov_demuxer"
rtsp_demuxer_select="http_protocol rtpdec"
rtsp_muxer_select="rtp_muxer http_protocol rtp_protocol rtpenc_chain"
sap_demuxer_select="sdp_demuxer"
sap_muxer_select="rtp_muxer rtp_protocol rtpenc_chain"
sdp_demuxer_select="rtpdec"
smoothstreaming_muxer_select="ismv_muxer"
spdif_muxer_select="aac_parser"
spx_muxer_select="ogg_muxer"
tak_demuxer_select="tak_parser"
tg2_muxer_select="mov_muxer"
tgp_muxer_select="mov_muxer"
vobsub_demuxer_select="mpegps_demuxer"
w64_demuxer_select="wav_demuxer"
w64_muxer_select="wav_muxer"
wav_demuxer_select="riffdec"
wav_muxer_select="riffenc"
webm_muxer_select="riffenc"
wtv_demuxer_select="riffdec"
wtv_muxer_select="riffenc"
xmv_demuxer_select="riffdec"
xwma_demuxer_select="riffdec"

# indevs / outdevs
alsa_indev_deps="alsa_asoundlib_h snd_pcm_htimestamp"
alsa_outdev_deps="alsa_asoundlib_h"
avfoundation_indev_extralibs="-framework CoreVideo -framework Foundation -framework AVFoundation -framework CoreMedia"
avfoundation_indev_select="avfoundation"
bktr_indev_deps_any="dev_bktr_ioctl_bt848_h machine_ioctl_bt848_h dev_video_bktr_ioctl_bt848_h dev_ic_bt8xx_h"
caca_outdev_deps="libcaca"
decklink_outdev_deps="decklink pthreads"
decklink_outdev_extralibs="-lstdc++"
dshow_indev_deps="IBaseFilter"
dshow_indev_extralibs="-lpsapi -lole32 -lstrmiids -luuid"
dv1394_indev_deps="dv1394"
dv1394_indev_select="dv_demuxer"
fbdev_indev_deps="linux_fb_h"
fbdev_outdev_deps="linux_fb_h"
gdigrab_indev_deps="CreateDIBSection"
gdigrab_indev_extralibs="-lgdi32"
gdigrab_indev_select="bmp_decoder"
iec61883_indev_deps="libiec61883"
jack_indev_deps="jack_jack_h sem_timedwait"
lavfi_indev_deps="avfilter"
libcdio_indev_deps="libcdio"
libdc1394_indev_deps="libdc1394"
libv4l2_indev_deps="libv4l2"
openal_indev_deps="openal"
opengl_outdev_deps="opengl"
oss_indev_deps_any="soundcard_h sys_soundcard_h"
oss_outdev_deps_any="soundcard_h sys_soundcard_h"
pulse_indev_deps="libpulse"
pulse_outdev_deps="libpulse"
qtkit_indev_extralibs="-framework QTKit -framework Foundation -framework QuartzCore"
qtkit_indev_select="qtkit"
sdl_outdev_deps="sdl"
sndio_indev_deps="sndio_h"
sndio_outdev_deps="sndio_h"
v4l_indev_deps="linux_videodev_h"
v4l2_indev_deps_any="linux_videodev2_h sys_videoio_h"
v4l2_outdev_deps_any="linux_videodev2_h sys_videoio_h"
vfwcap_indev_deps="capCreateCaptureWindow vfwcap_defines"
vfwcap_indev_extralibs="-lavicap32"
xv_outdev_deps="X11_extensions_Xvlib_h XvGetPortAttribute"
xv_outdev_extralibs="-lXv -lX11 -lXext"
x11grab_indev_deps="x11grab"

# protocols
bluray_protocol_deps="libbluray"
ffrtmpcrypt_protocol_deps="!librtmp_protocol"
ffrtmpcrypt_protocol_deps_any="gcrypt nettle openssl"
ffrtmpcrypt_protocol_select="tcp_protocol"
ffrtmphttp_protocol_deps="!librtmp_protocol"
ffrtmphttp_protocol_select="http_protocol"
ftp_protocol_select="tcp_protocol"
gopher_protocol_select="network"
http_protocol_select="tcp_protocol"
httpproxy_protocol_select="tcp_protocol"
https_protocol_select="tls_protocol"
icecast_protocol_select="http_protocol"
librtmp_protocol_deps="librtmp"
librtmpe_protocol_deps="librtmp"
librtmps_protocol_deps="librtmp"
librtmpt_protocol_deps="librtmp"
librtmpte_protocol_deps="librtmp"
libsmbclient_protocol_deps="libsmbclient gplv3"
libssh_protocol_deps="libssh"
mmsh_protocol_select="http_protocol"
mmst_protocol_select="network"
rtmp_protocol_deps="!librtmp_protocol"
rtmp_protocol_select="tcp_protocol"
rtmpe_protocol_select="ffrtmpcrypt_protocol"
rtmps_protocol_deps="!librtmp_protocol"
rtmps_protocol_select="tls_protocol"
rtmpt_protocol_select="ffrtmphttp_protocol"
rtmpte_protocol_select="ffrtmpcrypt_protocol ffrtmphttp_protocol"
rtmpts_protocol_select="ffrtmphttp_protocol https_protocol"
rtp_protocol_select="udp_protocol"
sctp_protocol_deps="struct_sctp_event_subscribe"
sctp_protocol_select="network"
srtp_protocol_select="rtp_protocol"
tcp_protocol_select="network"
tls_protocol_deps_any="openssl gnutls"
tls_protocol_select="tcp_protocol"
udp_protocol_select="network"
unix_protocol_deps="sys_un_h"
unix_protocol_select="network"

# filters
aconvert_filter_deps="swresample"
amovie_filter_deps="avcodec avformat"
aresample_filter_deps="swresample"
ass_filter_deps="libass"
asyncts_filter_deps="avresample"
atempo_filter_deps="avcodec"
atempo_filter_select="rdft"
azmq_filter_deps="libzmq"
blackframe_filter_deps="gpl"
boxblur_filter_deps="gpl"
bs2b_filter_deps="libbs2b"
colormatrix_filter_deps="gpl"
cropdetect_filter_deps="gpl"
delogo_filter_deps="gpl"
deshake_filter_select="pixelutils"
drawtext_filter_deps="libfreetype"
ebur128_filter_deps="gpl"
flite_filter_deps="libflite"
frei0r_filter_deps="frei0r dlopen"
frei0r_filter_extralibs='$ldl'
frei0r_src_filter_deps="frei0r dlopen"
frei0r_src_filter_extralibs='$ldl'
geq_filter_deps="gpl"
histeq_filter_deps="gpl"
hqdn3d_filter_deps="gpl"
interlace_filter_deps="gpl"
kerndeint_filter_deps="gpl"
ladspa_filter_deps="ladspa dlopen"
ladspa_filter_extralibs='$ldl'
mcdeint_filter_deps="avcodec gpl"
movie_filter_deps="avcodec avformat"
mp_filter_deps="gpl avcodec swscale inline_asm"
mpdecimate_filter_deps="gpl"
mpdecimate_filter_select="pixelutils"
mptestsrc_filter_deps="gpl"
negate_filter_deps="lut_filter"
perspective_filter_deps="gpl"
ocv_filter_deps="libopencv"
owdenoise_filter_deps="gpl"
pan_filter_deps="swresample"
phase_filter_deps="gpl"
pp_filter_deps="gpl postproc"
pullup_filter_deps="gpl"
removelogo_filter_deps="avcodec avformat swscale"
resample_filter_deps="avresample"
sab_filter_deps="gpl swscale"
scale_filter_deps="swscale"
select_filter_select="pixelutils"
smartblur_filter_deps="gpl swscale"
showspectrum_filter_deps="avcodec"
showspectrum_filter_select="rdft"
spp_filter_deps="gpl avcodec"
spp_filter_select="fft idctdsp fdctdsp me_cmp pixblockdsp"
stereo3d_filter_deps="gpl"
subtitles_filter_deps="avformat avcodec libass"
super2xsai_filter_deps="gpl"
tinterlace_filter_deps="gpl"
vidstabdetect_filter_deps="libvidstab"
vidstabtransform_filter_deps="libvidstab"
pixfmts_super2xsai_test_deps="super2xsai_filter"
tinterlace_merge_test_deps="tinterlace_filter"
tinterlace_pad_test_deps="tinterlace_filter"
zmq_filter_deps="libzmq"
zoompan_filter_deps="swscale"

# examples
avio_reading="avformat avcodec avutil"
avcodec_example_deps="avcodec avutil"
decoding_encoding_example_deps="avcodec avformat avutil"
demuxing_decoding_example_deps="avcodec avformat avutil"
extract_mvs_example_deps="avcodec avformat avutil"
filter_audio_example_deps="avfilter avutil"
filtering_audio_example_deps="avfilter avcodec avformat avutil"
filtering_video_example_deps="avfilter avcodec avformat avutil"
metadata_example_deps="avformat avutil"
muxing_example_deps="avcodec avformat avutil swscale"
remuxing_example_deps="avcodec avformat avutil"
resampling_audio_example_deps="avutil swresample"
scaling_video_example_deps="avutil swscale"
transcode_aac_example_deps="avcodec avformat swresample"
transcoding_example_deps="avfilter avcodec avformat avutil"

# libraries, in linking order
avcodec_deps="avutil"
avdevice_deps="avformat avcodec avutil"
avfilter_deps="avutil"
avformat_deps="avcodec avutil"
avresample_deps="avutil"
postproc_deps="avutil gpl"
swresample_deps="avutil"
swscale_deps="avutil"

# programs
ffmpeg_deps="avcodec avfilter avformat swresample"
ffmpeg_select="aformat_filter anull_filter atrim_filter format_filter
               null_filter
               setpts_filter trim_filter"
ffplay_deps="avcodec avformat swscale swresample sdl"
ffplay_libs='$sdl_libs'
ffplay_select="rdft crop_filter transpose_filter hflip_filter vflip_filter rotate_filter"
ffprobe_deps="avcodec avformat"
ffserver_deps="avformat fork sarestart"
ffserver_select="ffm_muxer rtp_protocol rtsp_demuxer"

# documentation
podpages_deps="perl"
manpages_deps="perl pod2man"
htmlpages_deps="perl"
htmlpages_deps_any="makeinfo_html texi2html"
txtpages_deps="perl makeinfo"
doc_deps_any="manpages htmlpages podpages txtpages"

# default parameters

logfile="config.log"

# installation paths
prefix_default="/usr/local"
bindir_default='${prefix}/bin'
datadir_default='${prefix}/share/ffmpeg'
docdir_default='${prefix}/share/doc/ffmpeg'
incdir_default='${prefix}/include'
libdir_default='${prefix}/lib'
mandir_default='${prefix}/share/man'
shlibdir_default="$libdir_default"

# toolchain
ar_default="ar"
cc_default="gcc"
cxx_default="g++"
host_cc_default="gcc"
cp_f="cp -f"
doxygen_default="doxygen"
install="install"
ln_s="ln -s -f"
nm_default="nm -g"
objformat="elf"
pkg_config_default=pkg-config
ranlib_default="ranlib"
strip_default="strip"
yasmexe_default="yasm"
windres_default="windres"

# OS
target_os_default=$(tolower $(uname -s))
host_os=$target_os_default

# machine
if test "$target_os_default" = aix; then
    arch_default=$(uname -p)
    strip_default="strip -X32_64"
else
    arch_default=$(uname -m)
fi
cpu="generic"
intrinsics="none"

# configurable options
enable $PROGRAM_LIST
enable $DOCUMENT_LIST
enable $EXAMPLE_LIST
enable $(filter_out avresample $LIBRARY_LIST)
enable stripping

enable asm
enable debug
enable doc
enable faan faandct faanidct
enable optimizations
enable runtime_cpudetect
enable safe_bitstream_reader
enable static
enable swscale_alpha

sws_max_filter_size_default=256
set_default sws_max_filter_size

# Enable hwaccels by default.
enable dxva2 vaapi vda vdpau xvmc
enable xlib

# build settings
SHFLAGS='-shared -Wl,-soname,$$(@F)'
LIBPREF="lib"
LIBSUF=".a"
FULLNAME='$(NAME)$(BUILDSUF)'
LIBNAME='$(LIBPREF)$(FULLNAME)$(LIBSUF)'
SLIBPREF="lib"
SLIBSUF=".so"
SLIBNAME='$(SLIBPREF)$(FULLNAME)$(SLIBSUF)'
SLIBNAME_WITH_VERSION='$(SLIBNAME).$(LIBVERSION)'
SLIBNAME_WITH_MAJOR='$(SLIBNAME).$(LIBMAJOR)'
LIB_INSTALL_EXTRA_CMD='$$(RANLIB) "$(LIBDIR)/$(LIBNAME)"'
SLIB_INSTALL_NAME='$(SLIBNAME_WITH_VERSION)'
SLIB_INSTALL_LINKS='$(SLIBNAME_WITH_MAJOR) $(SLIBNAME)'

asflags_filter=echo
cflags_filter=echo
ldflags_filter=echo

AS_C='-c'
AS_O='-o $@'
CC_C='-c'
CC_E='-E -o $@'
CC_O='-o $@'
CXX_C='-c'
CXX_O='-o $@'
LD_O='-o $@'
LD_LIB='-l%'
LD_PATH='-L'
HOSTCC_C='-c'
HOSTCC_E='-E -o $@'
HOSTCC_O='-o $@'
HOSTLD_O='-o $@'

host_libs='-lm'
host_cflags_filter=echo
host_ldflags_filter=echo

target_path='$(CURDIR)'

# since the object filename is not given with the -MM flag, the compiler
# is only able to print the basename, and we must add the path ourselves
DEPCMD='$(DEP$(1)) $(DEP$(1)FLAGS) $($(1)DEP_FLAGS) $< | sed -e "/^\#.*/d" -e "s,^[[:space:]]*$(*F)\\.o,$(@D)/$(*F).o," > $(@:.o=.d)'
DEPFLAGS='-MM'

# find source path
if test -f configure; then
    source_path=.
else
    source_path=$(cd $(dirname "$0"); pwd)
    echo "$source_path" | grep -q '[[:blank:]]' &&
        die "Out of tree builds are impossible with whitespace in source path."
    test -e "$source_path/config.h" &&
        die "Out of tree builds are impossible with config.h in source dir."
fi

for v in "$@"; do
    r=${v#*=}
    l=${v%"$r"}
    r=$(sh_quote "$r")
    FFMPEG_CONFIGURATION="${FFMPEG_CONFIGURATION# } ${l}${r}"
done

find_things(){
    thing=$1
    pattern=$2
    file=$source_path/$3
    sed -n "s/^[^#]*$pattern.*([^,]*, *\([^,]*\)\(,.*\)*).*/\1_$thing/p" "$file"
}

ENCODER_LIST=$(find_things  encoder  ENC      libavcodec/allcodecs.c)
DECODER_LIST=$(find_things  decoder  DEC      libavcodec/allcodecs.c)
HWACCEL_LIST=$(find_things  hwaccel  HWACCEL  libavcodec/allcodecs.c)
PARSER_LIST=$(find_things   parser   PARSER   libavcodec/allcodecs.c)
BSF_LIST=$(find_things      bsf      BSF      libavcodec/allcodecs.c)
MUXER_LIST=$(find_things    muxer    _MUX     libavformat/allformats.c)
DEMUXER_LIST=$(find_things  demuxer  DEMUX    libavformat/allformats.c)
OUTDEV_LIST=$(find_things   outdev   OUTDEV   libavdevice/alldevices.c)
INDEV_LIST=$(find_things    indev    _IN      libavdevice/alldevices.c)
PROTOCOL_LIST=$(find_things protocol PROTOCOL libavformat/allformats.c)
FILTER_LIST=$(find_things   filter   FILTER   libavfilter/allfilters.c)

ALL_COMPONENTS="
    $BSF_LIST
    $DECODER_LIST
    $DEMUXER_LIST
    $ENCODER_LIST
    $FILTER_LIST
    $HWACCEL_LIST
    $INDEV_LIST
    $MUXER_LIST
    $OUTDEV_LIST
    $PARSER_LIST
    $PROTOCOL_LIST
"

for n in $COMPONENT_LIST; do
    v=$(toupper ${n%s})_LIST
    eval enable \$$v
    eval ${n}_if_any="\$$v"
done

enable $ARCH_EXT_LIST

die_unknown(){
    echo "Unknown option \"$1\"."
    echo "See $0 --help for available options."
    exit 1
}

print_3_columns() {
    cat | tr ' ' '\n' | sort | pr -r -3 -t
}

show_list() {
    suffix=_$1
    shift
    echo $* | sed s/$suffix//g | print_3_columns
    exit 0
}

rand_list(){
    IFS=', '
    set -- $*
    unset IFS
    for thing; do
        comp=${thing%:*}
        prob=${thing#$comp}
        prob=${prob#:}
        is_in ${comp} $COMPONENT_LIST && eval comp=\$$(toupper ${comp%s})_LIST
        echo "prob ${prob:-0.5}"
        printf '%s\n' $comp
    done
}

do_random(){
    action=$1
    shift
    random_seed=$(awk "BEGIN { srand($random_seed); print srand() }")
    $action $(rand_list "$@" | awk "BEGIN { srand($random_seed) } \$1 == \"prob\" { prob = \$2; next } rand() < prob { print }")
}

for opt do
    optval="${opt#*=}"
    case "$opt" in
        --extra-ldflags=*)
            add_ldflags $optval
        ;;
        --extra-ldexeflags=*)
            add_ldexeflags $optval
        ;;
        --extra-libs=*)
            add_extralibs $optval
        ;;
        --disable-devices)
            disable $INDEV_LIST $OUTDEV_LIST
        ;;
        --enable-debug=*)
            debuglevel="$optval"
        ;;
        --disable-programs)
            disable $PROGRAM_LIST
        ;;
        --disable-everything)
            map 'eval unset \${$(toupper ${v%s})_LIST}' $COMPONENT_LIST
        ;;
        --disable-all)
            map 'eval unset \${$(toupper ${v%s})_LIST}' $COMPONENT_LIST
            disable $LIBRARY_LIST $PROGRAM_LIST doc
        ;;
        --enable-random|--disable-random)
            action=${opt%%-random}
            do_random ${action#--} $COMPONENT_LIST
        ;;
        --enable-random=*|--disable-random=*)
            action=${opt%%-random=*}
            do_random ${action#--} $optval
        ;;
        --enable-*=*|--disable-*=*)
            eval $(echo "${opt%%=*}" | sed 's/--/action=/;s/-/ thing=/')
            is_in "${thing}s" $COMPONENT_LIST || die_unknown "$opt"
            eval list=\$$(toupper $thing)_LIST
            name=$(echo "${optval}" | sed "s/,/_${thing}|/g")_${thing}
            list=$(filter "$name" $list)
            [ "$list" = "" ] && warn "Option $opt did not match anything"
            $action $list
        ;;
        --enable-?*|--disable-?*)
            eval $(echo "$opt" | sed 's/--/action=/;s/-/ option=/;s/-/_/g')
            if is_in $option $COMPONENT_LIST; then
                test $action = disable && action=unset
                eval $action \$$(toupper ${option%s})_LIST
            elif is_in $option $CMDLINE_SELECT; then
                $action $option
            else
                die_unknown $opt
            fi
        ;;
        --list-*)
            NAME="${opt#--list-}"
            is_in $NAME $COMPONENT_LIST || die_unknown $opt
            NAME=${NAME%s}
            eval show_list $NAME \$$(toupper $NAME)_LIST
        ;;
        --help|-h) show_help
        ;;
        --fatal-warnings) enable fatal_warnings
        ;;
        *)
            optname="${opt%%=*}"
            optname="${optname#--}"
            optname=$(echo "$optname" | sed 's/-/_/g')
            if is_in $optname $CMDLINE_SET; then
                eval $optname='$optval'
            elif is_in $optname $CMDLINE_APPEND; then
                append $optname "$optval"
            else
                die_unknown $opt
            fi
        ;;
    esac
done

disabled logging && logfile=/dev/null

echo "# $0 $FFMPEG_CONFIGURATION" > $logfile
set >> $logfile

test -n "$cross_prefix" && enable cross_compile

if enabled cross_compile; then
    test -n "$arch" && test -n "$target_os" ||
        die "Must specify target arch and OS when cross-compiling"
fi

ar_default="${cross_prefix}${ar_default}"
cc_default="${cross_prefix}${cc_default}"
cxx_default="${cross_prefix}${cxx_default}"
nm_default="${cross_prefix}${nm_default}"
pkg_config_default="${cross_prefix}${pkg_config_default}"
ranlib_default="${cross_prefix}${ranlib_default}"
strip_default="${cross_prefix}${strip_default}"
windres_default="${cross_prefix}${windres_default}"

sysinclude_default="${sysroot}/usr/include"

test -n "$valgrind" && toolchain="valgrind-memcheck"

case "$toolchain" in
    clang-asan)
        cc_default="clang"
        add_cflags  -fsanitize=address
        add_ldflags -fsanitize=address
    ;;
    clang-tsan)
        cc_default="clang"
        add_cflags  -fsanitize=thread -pie
        add_ldflags -fsanitize=thread -pie
    ;;
    clang-usan)
        cc_default="clang"
        add_cflags  -fsanitize=undefined
        add_ldflags -fsanitize=undefined
    ;;
    gcc-asan)
        cc_default="gcc"
        add_cflags  -fsanitize=address
        add_ldflags -fsanitize=address
    ;;
    gcc-tsan)
        cc_default="gcc"
        add_cflags  -fsanitize=thread -pie -fPIC
        add_ldflags -fsanitize=thread -pie -fPIC
    ;;
    gcc-usan)
        cc_default="gcc"
        add_cflags  -fsanitize=undefined
        add_ldflags -fsanitize=undefined
    ;;
    valgrind-massif)
        target_exec_default=${valgrind:-"valgrind"}
        target_exec_args="--tool=massif --alloc-fn=av_malloc --alloc-fn=av_mallocz --alloc-fn=av_calloc --alloc-fn=av_fast_padded_malloc --alloc-fn=av_fast_malloc --alloc-fn=av_realloc_f --alloc-fn=av_fast_realloc --alloc-fn=av_realloc"
    ;;
    valgrind-memcheck)
        target_exec_default=${valgrind:-"valgrind"}
        target_exec_args="--error-exitcode=1 --malloc-fill=0x2a --track-origins=yes --leak-check=full --gen-suppressions=all --suppressions=$source_path/tests/fate-valgrind.supp"
    ;;
    msvc)
        # Check whether the current MSVC version needs the C99 converter.
        # From MSVC 2013 (compiler major version 18) onwards, it does actually
        # support enough of C99 to build ffmpeg. Default to the new
        # behaviour if the regexp was unable to match anything, since this
        # successfully parses the version number of existing supported
        # versions that require the converter (MSVC 2010 and 2012).
        cl_major_ver=$(cl 2>&1 | sed -n 's/.*Version \([[:digit:]]\{1,\}\)\..*/\1/p')
        if [ -z "$cl_major_ver" ] || [ $cl_major_ver -ge 18 ]; then
            cc_default="cl"
        else
            cc_default="c99wrap cl"
        fi
        ld_default="link"
        nm_default="dumpbin -symbols"
        ar_default="lib"
        target_os_default="win32"
        # Use a relative path for TMPDIR. This makes sure all the
        # ffconf temp files are written with a relative path, avoiding
        # issues with msys/win32 path conversion for MSVC parameters
        # such as -Fo<file> or -out:<file>.
        TMPDIR=.
    ;;
    icl)
        cc_default="icl"
        ld_default="xilink"
        nm_default="dumpbin -symbols"
        ar_default="xilib"
        target_os_default="win32"
        TMPDIR=.
    ;;
    gcov)
        add_cflags  -fprofile-arcs -ftest-coverage
        add_ldflags -fprofile-arcs -ftest-coverage
    ;;
    hardened)
        add_cflags  -U_FORTIFY_SOURCE -D_FORTIFY_SOURCE=2 -fno-strict-overflow -fstack-protector-all
        add_ldflags -Wl,-z,relro -Wl,-z,now
    ;;
    ?*)
        die "Unknown toolchain $toolchain"
    ;;
esac

set_default arch cc cxx doxygen pkg_config ranlib strip sysinclude \
    target_exec target_os yasmexe
enabled cross_compile || host_cc_default=$cc
set_default host_cc

if ! $pkg_config --version >/dev/null 2>&1; then
    warn "$pkg_config not found, library detection may fail."
    pkg_config=false
fi

if test $doxygen != $doxygen_default && \
  ! $doxygen --version >/dev/null 2>&1; then
    warn "Specified doxygen \"$doxygen\" not found, API documentation will fail to build."
fi

exesuf() {
    case $1 in
        mingw32*|win32|win64|cygwin*|*-dos|freedos|opendos|os/2*|symbian) echo .exe ;;
    esac
}

EXESUF=$(exesuf $target_os)
HOSTEXESUF=$(exesuf $host_os)

# set temporary file name
: ${TMPDIR:=$TEMPDIR}
: ${TMPDIR:=$TMP}
: ${TMPDIR:=/tmp}

if [ -n "$tempprefix" ] ; then
    mktemp(){
        echo $tempprefix.${HOSTNAME}.${UID}
    }
elif ! check_cmd mktemp -u XXXXXX; then
    # simple replacement for missing mktemp
    # NOT SAFE FOR GENERAL USE
    mktemp(){
        echo "${2%%XXX*}.${HOSTNAME}.${UID}.$$"
    }
fi

tmpfile(){
    tmp=$(mktemp -u "${TMPDIR}/ffconf.XXXXXXXX")$2 &&
        (set -C; exec > $tmp) 2>/dev/null ||
        die "Unable to create temporary file in $TMPDIR."
    append TMPFILES $tmp
    eval $1=$tmp
}

trap 'rm -f -- $TMPFILES' EXIT

tmpfile TMPASM .asm
tmpfile TMPC   .c
tmpfile TMPCPP .cpp
tmpfile TMPE   $EXESUF
tmpfile TMPH   .h
tmpfile TMPM   .m
tmpfile TMPO   .o
tmpfile TMPS   .S
tmpfile TMPSH  .sh
tmpfile TMPV   .ver

unset -f mktemp

chmod +x $TMPE

# make sure we can execute files in $TMPDIR
cat > $TMPSH 2>> $logfile <<EOF
#! /bin/sh
EOF
chmod +x $TMPSH >> $logfile 2>&1
if ! $TMPSH >> $logfile 2>&1; then
    cat <<EOF
Unable to create and execute files in $TMPDIR.  Set the TMPDIR environment
variable to another directory and make sure that it is not mounted noexec.
EOF
    die "Sanity test failed."
fi

armasm_flags(){
    for flag; do
        case $flag in
            # Filter out MSVC cl.exe options from cflags that shouldn't
            # be passed to gas-preprocessor
            -M[TD]*)                                            ;;
            *)                  echo $flag                      ;;
        esac
   done
}

ccc_flags(){
    for flag; do
        case $flag in
            -std=c99)           echo -c99                       ;;
            -mcpu=*)            echo -arch ${flag#*=}           ;;
            -mieee)             echo -ieee                      ;;
            -O*|-fast)          echo $flag                      ;;
            -fno-math-errno)    echo -assume nomath_errno       ;;
            -g)                 echo -g3                        ;;
            -Wall)              echo -msg_enable level2         ;;
            -Wno-pointer-sign)  echo -msg_disable ptrmismatch1  ;;
            -Wl,*)              echo $flag                      ;;
            -f*|-W*)                                            ;;
            *)                  echo $flag                      ;;
        esac
   done
}

cparser_flags(){
    for flag; do
        case $flag in
            -Wno-switch)             echo -Wno-switch-enum ;;
            -Wno-format-zero-length) ;;
            -Wdisabled-optimization) ;;
            -Wno-pointer-sign)       echo -Wno-other ;;
            *)                       echo $flag ;;
        esac
    done
}

msvc_common_flags(){
    for flag; do
        case $flag in
            # In addition to specifying certain flags under the compiler
            # specific filters, they must be specified here as well or else the
            # generic catch all at the bottom will print the original flag.
            -Wall)                ;;
            -std=c99)             ;;
            # Common flags
            -fomit-frame-pointer) ;;
            -g)                   echo -Z7 ;;
            -fno-math-errno)      ;;
            -fno-common)          ;;
            -fno-signed-zeros)    ;;
            -fPIC)                ;;
            -mthumb)              ;;
            -march=*)             ;;
            -lz)                  echo zlib.lib ;;
            -lavifil32)           echo vfw32.lib ;;
            -lavicap32)           echo vfw32.lib user32.lib ;;
            -l*)                  echo ${flag#-l}.lib ;;
            *)                    echo $flag ;;
        esac
    done
}

msvc_flags(){
    msvc_common_flags "$@"
    for flag; do
        case $flag in
            -Wall)                echo -W4 -wd4244 -wd4127 -wd4018 -wd4389     \
                                       -wd4146 -wd4057 -wd4204 -wd4706 -wd4305 \
                                       -wd4152 -wd4324 -we4013 -wd4100 -wd4214 \
                                       -wd4554 \
                                       -wd4273 -wd4701 ;;
        esac
    done
}

icl_flags(){
    msvc_common_flags "$@"
    for flag; do
        case $flag in
            # Despite what Intel's documentation says -Wall, which is supported
            # on Windows, does enable remarks so disable them here.
            -Wall)                echo $flag -Qdiag-disable:remark ;;
            -std=c99)             echo -Qstd=c99 ;;
            -flto)                echo -ipo ;;
        esac
    done
}

icc_flags(){
    for flag; do
        case $flag in
            -flto)                echo -ipo ;;
            *)                    echo $flag ;;
        esac
    done
}

pgi_flags(){
    for flag; do
        case $flag in
            -flto)                echo -Mipa=fast,libopt,libinline,vestigial ;;
            -fomit-frame-pointer) echo -Mnoframe ;;
            -g)                   echo -gopt ;;
            *)                    echo $flag ;;
        esac
    done
}

suncc_flags(){
    for flag; do
        case $flag in
            -march=*|-mcpu=*)
                case "${flag#*=}" in
                    native)                   echo -xtarget=native       ;;
                    v9|niagara)               echo -xarch=sparc          ;;
                    ultrasparc)               echo -xarch=sparcvis       ;;
                    ultrasparc3|niagara2)     echo -xarch=sparcvis2      ;;
                    i586|pentium)             echo -xchip=pentium        ;;
                    i686|pentiumpro|pentium2) echo -xtarget=pentium_pro  ;;
                    pentium3*|c3-2)           echo -xtarget=pentium3     ;;
                    pentium-m)          echo -xarch=sse2 -xchip=pentium3 ;;
                    pentium4*)          echo -xtarget=pentium4           ;;
                    prescott|nocona)    echo -xarch=sse3 -xchip=pentium4 ;;
                    *-sse3)             echo -xarch=sse3                 ;;
                    core2)              echo -xarch=ssse3 -xchip=core2   ;;
                    bonnell)                   echo -xarch=ssse3         ;;
                    corei7|nehalem)            echo -xtarget=nehalem     ;;
                    westmere)                  echo -xtarget=westmere    ;;
                    silvermont)                echo -xarch=sse4_2        ;;
                    corei7-avx|sandybridge)    echo -xtarget=sandybridge ;;
                    core-avx*|ivybridge|haswell|broadwell)
                                               echo -xarch=avx           ;;
                    amdfam10|barcelona)        echo -xtarget=barcelona   ;;
                    btver1)                    echo -xarch=amdsse4a      ;;
                    btver2|bdver*)             echo -xarch=avx           ;;
                    athlon-4|athlon-[mx]p)     echo -xarch=ssea          ;;
                    k8|opteron|athlon64|athlon-fx)
                                               echo -xarch=sse2a         ;;
                    athlon*)                   echo -xarch=pentium_proa  ;;
                esac
                ;;
            -std=c99)             echo -xc99              ;;
            -fomit-frame-pointer) echo -xregs=frameptr    ;;
            -fPIC)                echo -KPIC -xcode=pic32 ;;
            -W*,*)                echo $flag              ;;
            -f*-*|-W*|-mimpure-text)                      ;;
            -shared)              echo -G                 ;;
            *)                    echo $flag              ;;
        esac
    done
}

tms470_flags(){
    for flag; do
        case $flag in
            -march=*|-mcpu=*)
                case "${flag#*=}" in
                    armv7-a|cortex-a*)      echo -mv=7a8 ;;
                    armv7-r|cortex-r*)      echo -mv=7r4 ;;
                    armv7-m|cortex-m*)      echo -mv=7m3 ;;
                    armv6*|arm11*)          echo -mv=6   ;;
                    armv5*e|arm[79]*e*|arm9[24]6*|arm96*|arm102[26])
                                            echo -mv=5e  ;;
                    armv4*|arm7*|arm9[24]*) echo -mv=4   ;;
                esac
                ;;
            -mfpu=neon)     echo --float_support=vfpv3 --neon ;;
            -mfpu=vfp)      echo --float_support=vfpv2        ;;
            -mfpu=vfpv3)    echo --float_support=vfpv3        ;;
            -mfpu=vfpv3-d16) echo --float_support=vfpv3d16    ;;
            -msoft-float)   echo --float_support=vfplib       ;;
            -O[0-3]|-mf=*)  echo $flag                        ;;
            -g)             echo -g -mn                       ;;
            -pds=*)         echo $flag                        ;;
            -D*|-I*)        echo $flag                        ;;
            --gcc|--abi=*)  echo $flag                        ;;
            -me)            echo $flag                        ;;
        esac
    done
}

probe_cc(){
    pfx=$1
    _cc=$2

    unset _type _ident _cc_c _cc_e _cc_o _flags _cflags
    unset _ld_o _ldflags _ld_lib _ld_path
    unset _depflags _DEPCMD _DEPFLAGS
    _flags_filter=echo

    if $_cc --version 2>&1 | grep -q '^GNU assembler'; then
        true # no-op to avoid reading stdin in following checks
    elif $_cc -v 2>&1 | grep -q '^gcc.*LLVM'; then
        _type=llvm_gcc
        gcc_extra_ver=$(expr "$($_cc --version | head -n1)" : '.*\((.*)\)')
        _ident="llvm-gcc $($_cc -dumpversion) $gcc_extra_ver"
        _depflags='-MMD -MF $(@:.o=.d) -MT $@'
        _cflags_speed='-O3'
        _cflags_size='-Os'
    elif $_cc -v 2>&1 | grep -qi ^gcc; then
        _type=gcc
        gcc_version=$($_cc --version | head -n1)
        gcc_basever=$($_cc -dumpversion)
        gcc_pkg_ver=$(expr "$gcc_version" : '[^ ]* \(([^)]*)\)')
        gcc_ext_ver=$(expr "$gcc_version" : ".*$gcc_pkg_ver $gcc_basever \\(.*\\)")
        _ident=$(cleanws "gcc $gcc_basever $gcc_pkg_ver $gcc_ext_ver")
        if ! $_cc -dumpversion | grep -q '^2\.'; then
            _depflags='-MMD -MF $(@:.o=.d) -MT $@'
        fi
        _cflags_speed='-O3'
        _cflags_size='-Os'
    elif $_cc --version 2>/dev/null | grep -q ^icc; then
        _type=icc
        _ident=$($_cc --version | head -n1)
        _depflags='-MMD'
        _cflags_speed='-O3'
        _cflags_size='-Os'
        _cflags_noopt='-O1'
        _flags_filter=icc_flags
    elif $_cc -v 2>&1 | grep -q xlc; then
        _type=xlc
        _ident=$($_cc -qversion 2>/dev/null | head -n1)
        _cflags_speed='-O5'
        _cflags_size='-O5 -qcompact'
    elif $_cc -V 2>/dev/null | grep -q Compaq; then
        _type=ccc
        _ident=$($_cc -V | head -n1 | cut -d' ' -f1-3)
        _DEPFLAGS='-M'
        _cflags_speed='-fast'
        _cflags_size='-O1'
        _flags_filter=ccc_flags
    elif $_cc --vsn 2>/dev/null | grep -Eq "ARM (C/C\+\+ )?Compiler"; then
        test -d "$sysroot" || die "No valid sysroot specified."
        _type=armcc
        _ident=$($_cc --vsn | grep -i build | head -n1 | sed 's/.*: //')
        armcc_conf="$PWD/armcc.conf"
        $_cc --arm_linux_configure                 \
             --arm_linux_config_file="$armcc_conf" \
             --configure_sysroot="$sysroot"        \
             --configure_cpp_headers="$sysinclude" >>$logfile 2>&1 ||
             die "Error creating armcc configuration file."
        $_cc --vsn | grep -q RVCT && armcc_opt=rvct || armcc_opt=armcc
        _flags="--arm_linux_config_file=$armcc_conf --translate_gcc"
        as_default="${cross_prefix}gcc"
        _depflags='-MMD'
        _cflags_speed='-O3'
        _cflags_size='-Os'
    elif $_cc -version 2>/dev/null | grep -Eq 'TMS470|TI ARM'; then
        _type=tms470
        _ident=$($_cc -version | head -n1 | tr -s ' ')
        _flags='--gcc --abi=eabi -me'
        _cc_e='-ppl -fe=$@'
        _cc_o='-fe=$@'
        _depflags='-ppa -ppd=$(@:.o=.d)'
        _cflags_speed='-O3 -mf=5'
        _cflags_size='-O3 -mf=2'
        _flags_filter=tms470_flags
    elif $_cc -v 2>&1 | grep -q clang; then
        _type=clang
        _ident=$($_cc --version | head -n1)
        _depflags='-MMD -MF $(@:.o=.d) -MT $@'
        _cflags_speed='-O3'
        _cflags_size='-Os'
    elif $_cc -V 2>&1 | grep -q Sun; then
        _type=suncc
        _ident=$($_cc -V 2>&1 | head -n1 | cut -d' ' -f 2-)
        _DEPCMD='$(DEP$(1)) $(DEP$(1)FLAGS) $($(1)DEP_FLAGS) $< | sed -e "1s,^.*: ,$@: ," -e "\$$!s,\$$, \\\," -e "1!s,^.*: , ," > $(@:.o=.d)'
        _DEPFLAGS='-xM1 -xc99'
        _ldflags='-std=c99'
        _cflags_speed='-O5'
        _cflags_size='-O5 -xspace'
        _flags_filter=suncc_flags
    elif $_cc -v 2>&1 | grep -q 'PathScale\|Path64'; then
        _type=pathscale
        _ident=$($_cc -v 2>&1 | head -n1 | tr -d :)
        _depflags='-MMD -MF $(@:.o=.d) -MT $@'
        _cflags_speed='-O2'
        _cflags_size='-Os'
        _flags_filter='filter_out -Wdisabled-optimization'
    elif $_cc -v 2>&1 | grep -q Open64; then
        _type=open64
        _ident=$($_cc -v 2>&1 | head -n1 | tr -d :)
        _depflags='-MMD -MF $(@:.o=.d) -MT $@'
        _cflags_speed='-O2'
        _cflags_size='-Os'
        _flags_filter='filter_out -Wdisabled-optimization|-Wtype-limits|-fno-signed-zeros'
    elif $_cc -V 2>&1 | grep -q Portland; then
        _type=pgi
        _ident="PGI $($_cc -V 2>&1 | awk '/^pgcc/ { print $2; exit }')"
        opt_common='-alias=ansi -Mdse -Mlre -Mpre'
        _cflags_speed="-O3 -Mautoinline -Munroll=c:4 $opt_common"
        _cflags_size="-O2 -Munroll=c:1 $opt_common"
        _cflags_noopt="-O"
        _flags_filter=pgi_flags
    elif $_cc 2>&1 | grep -q 'Microsoft.*ARM.*Assembler'; then
        _type=armasm
        _ident=$($_cc | head -n1)
        # 4509: "This form of conditional instruction is deprecated"
        _flags="-nologo -ignore 4509"
        _flags_filter=armasm_flags
    elif $_cc 2>&1 | grep -q Microsoft; then
        _type=msvc
        _ident=$($cc 2>&1 | head -n1)
        _DEPCMD='$(DEP$(1)) $(DEP$(1)FLAGS) $($(1)DEP_FLAGS) $< 2>&1 | awk '\''/including/ { sub(/^.*file: */, ""); gsub(/\\/, "/"); if (!match($$0, / /)) print "$@:", $$0 }'\'' > $(@:.o=.d)'
        _DEPFLAGS='$(CPPFLAGS) $(CFLAGS) -showIncludes -Zs'
        _cflags_speed="-O2"
        _cflags_size="-O1"
        if $_cc 2>&1 | grep -q Linker; then
            _ld_o='-out:$@'
        else
            _ld_o='-Fe$@'
        fi
        _cc_o='-Fo$@'
        _cc_e='-P -Fi$@'
        _flags_filter=msvc_flags
        _ld_lib='lib%.a'
        _ld_path='-libpath:'
        _flags='-nologo'
        _cflags='-D_USE_MATH_DEFINES -D_CRT_SECURE_NO_WARNINGS -Dinline=__inline -FIstdlib.h -Dstrtoll=_strtoi64'
        if [ $pfx = hostcc ]; then
            append _cflags -Dsnprintf=_snprintf
        fi
        disable stripping
    elif $_cc 2>&1 | grep -q Intel; then
        _type=icl
        _ident=$($cc 2>&1 | head -n1)
        _depflags='-QMMD -QMF$(@:.o=.d) -QMT$@'
        # Not only is O3 broken on 13.x+ but it is slower on all previous
        # versions (tested) as well.
        _cflags_speed="-O2"
        _cflags_size="-O1 -Oi" # -O1 without -Oi miscompiles stuff
        if $_cc 2>&1 | grep -q Linker; then
            _ld_o='-out:$@'
        else
            _ld_o='-Fe$@'
        fi
        _cc_o='-Fo$@'
        _cc_e='-P'
        _flags_filter=icl_flags
        _ld_lib='lib%.a'
        _ld_path='-libpath:'
        # -Qdiag-error to make icl error when seeing certain unknown arguments
        _flags='-nologo -Qdiag-error:4044,10157'
        # -Qvec- -Qsimd- to prevent miscompilation, -GS, fp:precise for consistency
        # with MSVC which enables it by default.
        _cflags='-D_USE_MATH_DEFINES -FIstdlib.h -Dstrtoll=_strtoi64 -Qms0 -Qvec- -Qsimd- -GS -fp:precise'
        if [ $pfx = hostcc ]; then
            append _cflags -Dsnprintf=_snprintf
        fi
    elif $_cc --version 2>/dev/null | grep -q ^cparser; then
        _type=cparser
        _ident=$($_cc --version | head -n1)
        _depflags='-MMD'
        _cflags_speed='-O4'
        _cflags_size='-O2'
        _flags_filter=cparser_flags
    fi

    eval ${pfx}_type=\$_type
    eval ${pfx}_ident=\$_ident
}

set_ccvars(){
    eval ${1}_C=\${_cc_c-\${${1}_C}}
    eval ${1}_E=\${_cc_e-\${${1}_E}}
    eval ${1}_O=\${_cc_o-\${${1}_O}}

    if [ -n "$_depflags" ]; then
        eval ${1}_DEPFLAGS=\$_depflags
    else
        eval ${1}DEP=\${_DEPCMD:-\$DEPCMD}
        eval ${1}DEP_FLAGS=\${_DEPFLAGS:-\$DEPFLAGS}
        eval DEP${1}FLAGS=\$_flags
    fi
}

probe_cc cc "$cc"
cflags_filter=$_flags_filter
cflags_speed=$_cflags_speed
cflags_size=$_cflags_size
cflags_noopt=$_cflags_noopt
add_cflags $_flags $_cflags
cc_ldflags=$_ldflags
set_ccvars CC

probe_cc hostcc "$host_cc"
host_cflags_filter=$_flags_filter
add_host_cflags  $_flags $_cflags
set_ccvars HOSTCC

test -n "$cc_type" && enable $cc_type ||
    warn "Unknown C compiler $cc, unable to select optimal CFLAGS"

: ${as_default:=$cc}
: ${dep_cc_default:=$cc}
: ${ld_default:=$cc}
: ${host_ld_default:=$host_cc}
set_default ar as dep_cc ld host_ld windres

probe_cc as "$as"
asflags_filter=$_flags_filter
add_asflags $_flags $_cflags
set_ccvars AS

probe_cc ld "$ld"
ldflags_filter=$_flags_filter
add_ldflags $_flags $_ldflags
test "$cc_type" != "$ld_type" && add_ldflags $cc_ldflags
LD_O=${_ld_o-$LD_O}
LD_LIB=${_ld_lib-$LD_LIB}
LD_PATH=${_ld_path-$LD_PATH}

probe_cc hostld "$host_ld"
host_ldflags_filter=$_flags_filter
add_host_ldflags $_flags $_ldflags
HOSTLD_O=${_ld_o-$HOSTLD_O}

if [ -z "$CC_DEPFLAGS" ] && [ "$dep_cc" != "$cc" ]; then
    probe_cc depcc "$dep_cc"
    CCDEP=${_DEPCMD:-$DEPCMD}
    CCDEP_FLAGS=${_DEPFLAGS:=$DEPFLAGS}
    DEPCCFLAGS=$_flags
fi

if $ar 2>&1 | grep -q Microsoft; then
    arflags="-nologo"
    ar_o='-out:$@'
elif $ar 2>&1 | grep -q 'Texas Instruments'; then
    arflags="rq"
    ar_o='$@'
elif $ar 2>&1 | grep -q 'Usage: ar.*-X.*any'; then
    arflags='-Xany -r -c'
    ar_o='$@'
else
    arflags="rc"
    ar_o='$@'
fi

add_cflags $extra_cflags
add_cxxflags $extra_cxxflags
add_asflags $extra_cflags

if test -n "$sysroot"; then
    case "$cc_type" in
        gcc|llvm_gcc|clang)
            add_cppflags --sysroot="$sysroot"
            add_ldflags --sysroot="$sysroot"
# On Darwin --sysroot may be ignored, -isysroot always affects headers and linking
            add_cppflags -isysroot "$sysroot"
            add_ldflags -isysroot "$sysroot"
        ;;
        tms470)
            add_cppflags -I"$sysinclude"
            add_ldflags  --sysroot="$sysroot"
        ;;
    esac
fi

if test "$cpu" = host; then
    enabled cross_compile &&
        die "--cpu=host makes no sense when cross-compiling."

    case "$cc_type" in
        gcc|llvm_gcc)
            check_native(){
                $cc $1=native -v -c -o $TMPO $TMPC >$TMPE 2>&1 || return
                sed -n "/cc1.*$1=/{
                            s/.*$1=\\([^ ]*\\).*/\\1/
                            p
                            q
                        }" $TMPE
            }
            cpu=$(check_native -march || check_native -mcpu)
        ;;
    esac

    test "${cpu:-host}" = host &&
        die "--cpu=host not supported with compiler $cc"
fi

# Deal with common $arch aliases
case "$arch" in
    aarch64|arm64)
        arch="aarch64"
    ;;
    arm*|iPad*|iPhone*)
        arch="arm"
    ;;
    mips*|IP*)
        arch="mips"
    ;;
    parisc*|hppa*)
        arch="parisc"
    ;;
    "Power Macintosh"|ppc*|powerpc*)
        arch="ppc"
    ;;
    s390|s390x)
        arch="s390"
    ;;
    sh4|sh)
        arch="sh4"
    ;;
    sun4u|sparc*)
        arch="sparc"
    ;;
    tilegx|tile-gx)
        arch="tilegx"
    ;;
    i[3-6]86*|i86pc|BePC|x86pc|x86_64|x86_32|amd64)
        arch="x86"
    ;;
esac

is_in $arch $ARCH_LIST || warn "unknown architecture $arch"
enable $arch

# Add processor-specific flags
if enabled aarch64; then

    case $cpu in
        armv*)
            cpuflags="-march=$cpu"
        ;;
        *)
            cpuflags="-mcpu=$cpu"
        ;;
    esac

elif enabled alpha; then

    cpuflags="-mcpu=$cpu"

elif enabled arm; then

    check_arm_arch() {
        check_cpp_condition stddef.h \
            "defined __ARM_ARCH_${1}__ || defined __TARGET_ARCH_${2:-$1}" \
            $cpuflags
    }

    probe_arm_arch() {
        if   check_arm_arch 4;        then echo armv4;
        elif check_arm_arch 4T;       then echo armv4t;
        elif check_arm_arch 5;        then echo armv5;
        elif check_arm_arch 5E;       then echo armv5e;
        elif check_arm_arch 5T;       then echo armv5t;
        elif check_arm_arch 5TE;      then echo armv5te;
        elif check_arm_arch 5TEJ;     then echo armv5te;
        elif check_arm_arch 6;        then echo armv6;
        elif check_arm_arch 6J;       then echo armv6j;
        elif check_arm_arch 6K;       then echo armv6k;
        elif check_arm_arch 6Z;       then echo armv6z;
        elif check_arm_arch 6ZK;      then echo armv6zk;
        elif check_arm_arch 6T2;      then echo armv6t2;
        elif check_arm_arch 7;        then echo armv7;
        elif check_arm_arch 7A  7_A;  then echo armv7-a;
        elif check_arm_arch 7R  7_R;  then echo armv7-r;
        elif check_arm_arch 7M  7_M;  then echo armv7-m;
        elif check_arm_arch 7EM 7E_M; then echo armv7-m;
        elif check_arm_arch 8A  8_A;  then echo armv8-a;
        fi
    }

    [ "$cpu" = generic ] && cpu=$(probe_arm_arch)

    case $cpu in
        armv*)
            cpuflags="-march=$cpu"
            subarch=$(echo $cpu | sed 's/[^a-z0-9]//g')
        ;;
        *)
            cpuflags="-mcpu=$cpu"
            case $cpu in
                cortex-a*)                               subarch=armv7a  ;;
                cortex-r*)                               subarch=armv7r  ;;
                cortex-m*)                 enable thumb; subarch=armv7m  ;;
                arm11*)                                  subarch=armv6   ;;
                arm[79]*e*|arm9[24]6*|arm96*|arm102[26]) subarch=armv5te ;;
                armv4*|arm7*|arm9[24]*)                  subarch=armv4   ;;
                *)                             subarch=$(probe_arm_arch) ;;
            esac
        ;;
    esac

    case "$subarch" in
        armv5t*)    enable fast_clz                ;;
        armv[6-8]*)
            enable fast_clz
            disabled fast_unaligned || enable fast_unaligned
            ;;
    esac

elif enabled avr32; then

    case $cpu in
        ap7[02]0[0-2])
            subarch="avr32_ap"
            cpuflags="-mpart=$cpu"
        ;;
        ap)
            subarch="avr32_ap"
            cpuflags="-march=$cpu"
        ;;
        uc3[ab]*)
            subarch="avr32_uc"
            cpuflags="-mcpu=$cpu"
        ;;
        uc)
            subarch="avr32_uc"
            cpuflags="-march=$cpu"
        ;;
    esac

elif enabled bfin; then

    cpuflags="-mcpu=$cpu"

elif enabled mips; then

    cpuflags="-march=$cpu"

    case $cpu in
        24kc)
            disable mipsfpu
            disable mipsdspr1
            disable mipsdspr2
        ;;
        24kf*)
            disable mipsdspr1
            disable mipsdspr2
        ;;
        24kec|34kc|1004kc)
            disable mipsfpu
            disable mipsdspr2
        ;;
        24kef*|34kf*|1004kf*)
            disable mipsdspr2
        ;;
        74kc)
            disable mipsfpu
        ;;
    esac

elif enabled ppc; then

    disable ldbrx
    disable vsx

    case $(tolower $cpu) in
        601|ppc601|powerpc601)
            cpuflags="-mcpu=601"
            disable altivec
        ;;
        603*|ppc603*|powerpc603*)
            cpuflags="-mcpu=603"
            disable altivec
        ;;
        604*|ppc604*|powerpc604*)
            cpuflags="-mcpu=604"
            disable altivec
        ;;
        g3|75*|ppc75*|powerpc75*)
            cpuflags="-mcpu=750"
            disable altivec
        ;;
        g4|745*|ppc745*|powerpc745*)
            cpuflags="-mcpu=7450"
        ;;
        74*|ppc74*|powerpc74*)
            cpuflags="-mcpu=7400"
        ;;
        g5|970|ppc970|powerpc970)
            cpuflags="-mcpu=970"
        ;;
        power[3-8]*)
            cpuflags="-mcpu=$cpu"
        ;;
        cell)
            cpuflags="-mcpu=cell"
            enable ldbrx
        ;;
        e500mc)
            cpuflags="-mcpu=e500mc"
            disable altivec
        ;;
        e500v2)
            cpuflags="-mcpu=8548 -mhard-float -mfloat-gprs=double"
            disable altivec
            disable dcbzl
        ;;
        e500)
            cpuflags="-mcpu=8540 -mhard-float"
            disable altivec
            disable dcbzl
        ;;
    esac

elif enabled sparc; then

    case $cpu in
        cypress|f93[04]|tsc701|sparcl*|supersparc|hypersparc|niagara|v[789])
            cpuflags="-mcpu=$cpu"
        ;;
        ultrasparc*|niagara[234])
            cpuflags="-mcpu=$cpu"
        ;;
    esac

elif enabled x86; then

    case $cpu in
        i[345]86|pentium)
            cpuflags="-march=$cpu"
            disable i686
            disable mmx
        ;;
        # targets that do NOT support nopl and conditional mov (cmov)
        pentium-mmx|k6|k6-[23]|winchip-c6|winchip2|c3)
            cpuflags="-march=$cpu"
            disable i686
        ;;
        # targets that do support nopl and conditional mov (cmov)
        i686|pentiumpro|pentium[23]|pentium-m|athlon|athlon-tbird|athlon-4|athlon-[mx]p|athlon64*|k8*|opteron*|athlon-fx\
        |core*|atom|bonnell|nehalem|westmere|silvermont|sandybridge|ivybridge|haswell|broadwell|amdfam10|barcelona|b[dt]ver*)
            cpuflags="-march=$cpu"
            enable i686
            enable fast_cmov
        ;;
        # targets that do support conditional mov but on which it's slow
        pentium4|pentium4m|prescott|nocona)
            cpuflags="-march=$cpu"
            enable i686
            disable fast_cmov
        ;;
    esac

fi

if [ "$cpu" != generic ]; then
    add_cflags  $cpuflags
    add_asflags $cpuflags
fi

# compiler sanity check
check_exec <<EOF
int main(void){ return 0; }
EOF
if test "$?" != 0; then
    echo "$cc is unable to create an executable file."
    if test -z "$cross_prefix" && ! enabled cross_compile ; then
        echo "If $cc is a cross-compiler, use the --enable-cross-compile option."
        echo "Only do this if you know what cross compiling means."
    fi
    die "C compiler test failed."
fi

add_cppflags -D_ISOC99_SOURCE
add_cxxflags -D__STDC_CONSTANT_MACROS
check_cflags -std=c99
check_cc -D_FILE_OFFSET_BITS=64 <<EOF && add_cppflags -D_FILE_OFFSET_BITS=64
#include <stdlib.h>
EOF
check_cc -D_LARGEFILE_SOURCE <<EOF && add_cppflags -D_LARGEFILE_SOURCE
#include <stdlib.h>
EOF

add_host_cppflags -D_ISOC99_SOURCE
check_host_cflags -std=c99
check_host_cflags -Wall
check_host_cflags -O3

check_64bit(){
    arch32=$1
    arch64=$2
    expr=$3
    check_code cc "" "int test[2*($expr) - 1]" &&
        subarch=$arch64 || subarch=$arch32
}

case "$arch" in
    aarch64|alpha|ia64)
        spic=$shared
    ;;
    mips)
        check_64bit mips mips64 '_MIPS_SIM > 1'
        spic=$shared
    ;;
    parisc)
        check_64bit parisc parisc64 'sizeof(void *) > 4'
        spic=$shared
    ;;
    ppc)
        check_64bit ppc ppc64 'sizeof(void *) > 4'
        spic=$shared
    ;;
    s390)
        check_64bit s390 s390x 'sizeof(void *) > 4'
        spic=$shared
    ;;
    sparc)
        check_64bit sparc sparc64 'sizeof(void *) > 4'
        spic=$shared
    ;;
    x86)
        check_64bit x86_32 x86_64 'sizeof(void *) > 4'
        # Treat x32 as x64 for now. Note it also needs spic=$shared
        test "$subarch" = "x86_32" && check_cpp_condition stddef.h 'defined(__x86_64__)' &&
            subarch=x86_64
        if test "$subarch" = "x86_64"; then
            spic=$shared
        fi
    ;;
    ppc)
        check_cc <<EOF && subarch="ppc64"
        int test[(int)sizeof(char*) - 7];
EOF
    ;;
esac

enable $subarch
enabled spic && enable_weak pic

# OS specific
case $target_os in
    aix)
        SHFLAGS=-shared
        add_cppflags '-I\$(SRC_PATH)/compat/aix'
        enabled shared && add_ldflags -Wl,-brtl
        ;;
    android)
        disable symver
        SLIB_INSTALL_NAME='$(SLIBNAME)'
        SLIB_INSTALL_LINKS=
        # soname not set on purpose
        SHFLAGS=-shared
        ;;
    haiku)
        prefix_default="/boot/common"
        network_extralibs="-lnetwork"
        host_libs=
        ;;
    sunos)
        SHFLAGS='-shared -Wl,-h,$$(@F)'
        enabled x86 && SHFLAGS="-mimpure-text $SHFLAGS"
        network_extralibs="-lsocket -lnsl"
        # When using suncc to build, the Solaris linker will mark
        # an executable with each instruction set encountered by
        # the Solaris assembler.  As our libraries contain their own
        # guards for processor-specific code, instead suppress
        # generation of the HWCAPS ELF section on Solaris x86 only.
        enabled_all suncc x86 &&
            echo "hwcap_1 = OVERRIDE;" > mapfile &&
            add_ldflags -Wl,-M,mapfile
        nm_default='nm -P -g'
        ;;
    netbsd)
        disable symver
        oss_indev_extralibs="-lossaudio"
        oss_outdev_extralibs="-lossaudio"
        enabled gcc || check_ldflags -Wl,-zmuldefs
        ;;
    openbsd|bitrig)
        disable symver
        SHFLAGS='-shared'
        SLIB_INSTALL_NAME='$(SLIBNAME).$(LIBMAJOR).$(LIBMINOR)'
        SLIB_INSTALL_LINKS=
        oss_indev_extralibs="-lossaudio"
        oss_outdev_extralibs="-lossaudio"
        ;;
    dragonfly)
        disable symver
        ;;
    freebsd)
        ;;
    bsd/os)
        add_extralibs -lpoll -lgnugetopt
        strip="strip -d"
        ;;
    darwin)
        enabled ppc && add_asflags -force_cpusubtype_ALL
        SHFLAGS='-dynamiclib -Wl,-single_module -Wl,-install_name,$(SHLIBDIR)/$(SLIBNAME_WITH_MAJOR),-current_version,$(LIBVERSION),-compatibility_version,$(LIBMAJOR)'
        enabled x86_32 && append SHFLAGS -Wl,-read_only_relocs,suppress
        strip="${strip} -x"
        add_ldflags -Wl,-dynamic,-search_paths_first
        SLIBSUF=".dylib"
        SLIBNAME_WITH_VERSION='$(SLIBPREF)$(FULLNAME).$(LIBVERSION)$(SLIBSUF)'
        SLIBNAME_WITH_MAJOR='$(SLIBPREF)$(FULLNAME).$(LIBMAJOR)$(SLIBSUF)'
        objformat="macho"
        enabled x86_64 && objformat="macho64"
        enabled_any pic shared ||
            { check_cflags -mdynamic-no-pic && add_asflags -mdynamic-no-pic; }
        ;;
    mingw32*)
        if test $target_os = "mingw32ce"; then
            disable network
        else
            target_os=mingw32
        fi
        LIBTARGET=i386
        if enabled x86_64; then
            LIBTARGET="i386:x86-64"
        elif enabled arm; then
            LIBTARGET=arm-wince
        fi
        enabled shared && ! enabled small && check_cmd $windres --version && enable gnu_windres
        check_ldflags -Wl,--nxcompat
        check_ldflags -Wl,--dynamicbase
        shlibdir_default="$bindir_default"
        SLIBPREF=""
        SLIBSUF=".dll"
        SLIBNAME_WITH_VERSION='$(SLIBPREF)$(FULLNAME)-$(LIBVERSION)$(SLIBSUF)'
        SLIBNAME_WITH_MAJOR='$(SLIBPREF)$(FULLNAME)-$(LIBMAJOR)$(SLIBSUF)'
        dlltool="${cross_prefix}dlltool"
        if check_cmd lib.exe -list; then
            SLIB_EXTRA_CMD=-'sed -e "s/ @[^ ]*//" $$(@:$(SLIBSUF)=.orig.def) > $$(@:$(SLIBSUF)=.def); lib.exe /machine:$(LIBTARGET) /def:$$(@:$(SLIBSUF)=.def) /out:$(SUBDIR)$(SLIBNAME:$(SLIBSUF)=.lib)'
            if enabled x86_64; then
                LIBTARGET=x64
            fi
        elif check_cmd $dlltool --version; then
            SLIB_EXTRA_CMD=-'sed -e "s/ @[^ ]*//" $$(@:$(SLIBSUF)=.orig.def) > $$(@:$(SLIBSUF)=.def); $(DLLTOOL) -m $(LIBTARGET) -d $$(@:$(SLIBSUF)=.def) -l $(SUBDIR)$(SLIBNAME:$(SLIBSUF)=.lib) -D $(SLIBNAME_WITH_MAJOR)'
        fi
        SLIB_INSTALL_NAME='$(SLIBNAME_WITH_MAJOR)'
        SLIB_INSTALL_LINKS=
        SLIB_INSTALL_EXTRA_SHLIB='$(SLIBNAME:$(SLIBSUF)=.lib)'
        SLIB_INSTALL_EXTRA_LIB='lib$(SLIBNAME:$(SLIBSUF)=.dll.a) $(SLIBNAME_WITH_MAJOR:$(SLIBSUF)=.def)'
        SHFLAGS='-shared -Wl,--output-def,$$(@:$(SLIBSUF)=.orig.def) -Wl,--out-implib,$(SUBDIR)lib$(SLIBNAME:$(SLIBSUF)=.dll.a) -Wl,--enable-runtime-pseudo-reloc -Wl,--enable-auto-image-base'
        objformat="win32"
        ranlib=:
        enable dos_paths
        ;;
    win32|win64)
        disable symver
        if enabled shared; then
            # Link to the import library instead of the normal static library
            # for shared libs.
            LD_LIB='%.lib'
            # Cannot build both shared and static libs with MSVC or icl.
            disable static
        fi
        shlibdir_default="$bindir_default"
        SLIBPREF=""
        SLIBSUF=".dll"
        SLIBNAME_WITH_VERSION='$(SLIBPREF)$(FULLNAME)-$(LIBVERSION)$(SLIBSUF)'
        SLIBNAME_WITH_MAJOR='$(SLIBPREF)$(FULLNAME)-$(LIBMAJOR)$(SLIBSUF)'
        SLIB_CREATE_DEF_CMD='$(SRC_PATH)/compat/windows/makedef $(SUBDIR)lib$(NAME).ver $(OBJS) > $$(@:$(SLIBSUF)=.def)'
        SLIB_INSTALL_NAME='$(SLIBNAME_WITH_MAJOR)'
        SLIB_INSTALL_LINKS=
        SLIB_INSTALL_EXTRA_SHLIB='$(SLIBNAME:$(SLIBSUF)=.lib)'
        SLIB_INSTALL_EXTRA_LIB='$(SLIBNAME_WITH_MAJOR:$(SLIBSUF)=.def)'
        SHFLAGS='-dll -def:$$(@:$(SLIBSUF)=.def) -implib:$(SUBDIR)$(SLIBNAME:$(SLIBSUF)=.lib)'
        objformat="win32"
        ranlib=:
        enable dos_paths
        ;;
    cygwin*)
        target_os=cygwin
        shlibdir_default="$bindir_default"
        SLIBPREF="cyg"
        SLIBSUF=".dll"
        SLIBNAME_WITH_VERSION='$(SLIBPREF)$(FULLNAME)-$(LIBVERSION)$(SLIBSUF)'
        SLIBNAME_WITH_MAJOR='$(SLIBPREF)$(FULLNAME)-$(LIBMAJOR)$(SLIBSUF)'
        SLIB_INSTALL_NAME='$(SLIBNAME_WITH_MAJOR)'
        SLIB_INSTALL_LINKS=
        SLIB_INSTALL_EXTRA_LIB='lib$(FULLNAME).dll.a'
        SHFLAGS='-shared -Wl,--out-implib,$(SUBDIR)lib$(FULLNAME).dll.a'
        objformat="win32"
        enable dos_paths
        enabled shared && ! enabled small && check_cmd $windres --version && enable gnu_windres
        ;;
    *-dos|freedos|opendos)
        network_extralibs="-lsocket"
        objformat="coff"
        enable dos_paths
        add_cppflags -U__STRICT_ANSI__
        ;;
    linux)
        enable dv1394
        ;;
    irix*)
        target_os=irix
        ranlib="echo ignoring ranlib"
        ;;
    os/2*)
        strip="lxlite -CS"
        ln_s="cp -f"
        objformat="aout"
        add_cppflags -D_GNU_SOURCE
        add_ldflags -Zomf -Zbin-files -Zargs-wild -Zmap
        SHFLAGS='$(SUBDIR)$(NAME).def -Zdll -Zomf'
        LIBSUF="_s.a"
        SLIBPREF=""
        SLIBSUF=".dll"
        SLIBNAME_WITH_VERSION='$(SLIBPREF)$(NAME)-$(LIBVERSION)$(SLIBSUF)'
        SLIBNAME_WITH_MAJOR='$(SLIBPREF)$(shell echo $(NAME) | cut -c1-6)$(LIBMAJOR)$(SLIBSUF)'
        SLIB_CREATE_DEF_CMD='echo LIBRARY $(SLIBNAME_WITH_MAJOR) INITINSTANCE TERMINSTANCE > $(SUBDIR)$(NAME).def; \
            echo PROTMODE >> $(SUBDIR)$(NAME).def; \
            echo CODE PRELOAD MOVEABLE DISCARDABLE >> $(SUBDIR)$(NAME).def; \
            echo DATA PRELOAD MOVEABLE MULTIPLE NONSHARED >> $(SUBDIR)$(NAME).def; \
            echo EXPORTS >> $(SUBDIR)$(NAME).def; \
            emxexp -o $(OBJS) >> $(SUBDIR)$(NAME).def'
        SLIB_EXTRA_CMD='emximp -o $(SUBDIR)$(LIBPREF)$(NAME)_dll.a $(SUBDIR)$(NAME).def; \
            emximp -o $(SUBDIR)$(LIBPREF)$(NAME)_dll.lib $(SUBDIR)$(NAME).def;'
        SLIB_INSTALL_EXTRA_LIB='$(LIBPREF)$(NAME)_dll.a $(LIBPREF)$(NAME)_dll.lib'
        enable dos_paths
        enable_weak os2threads
        ;;
    gnu/kfreebsd)
        add_cppflags -D_BSD_SOURCE
        ;;
    gnu)
        ;;
    qnx)
        add_cppflags -D_QNX_SOURCE
        network_extralibs="-lsocket"
        ;;
    symbian)
        SLIBSUF=".dll"
        enable dos_paths
        add_cflags --include=$sysinclude/gcce/gcce.h -fvisibility=default
        add_cppflags -D__GCCE__ -D__SYMBIAN32__ -DSYMBIAN_OE_POSIX_SIGNALS
        add_ldflags -Wl,--target1-abs,--no-undefined \
                    -Wl,-Ttext,0x80000,-Tdata,0x1000000 -shared \
                    -Wl,--entry=_E32Startup -Wl,-u,_E32Startup
        add_extralibs -l:eexe.lib -l:usrt2_2.lib -l:dfpaeabi.dso \
                      -l:drtaeabi.dso -l:scppnwdl.dso -lsupc++ -lgcc \
                      -l:libc.dso -l:libm.dso -l:euser.dso -l:libcrt0.lib
        ;;
    osf1)
        add_cppflags -D_OSF_SOURCE -D_POSIX_PII -D_REENTRANT
        ;;
    minix)
        ;;
    plan9)
        add_cppflags -D_C99_SNPRINTF_EXTENSION  \
                     -D_REENTRANT_SOURCE        \
                     -D_RESEARCH_SOURCE         \
                     -DFD_SETSIZE=96            \
                     -DHAVE_SOCK_OPTS
        add_compat strtod.o strtod=avpriv_strtod
        network_extralibs='-lbsd'
        exeobjs=compat/plan9/main.o
        disable ffserver
        cp_f='cp'
        ;;
    none)
        ;;
    *)
        die "Unknown OS '$target_os'."
        ;;
esac

# determine libc flavour

probe_libc(){
    pfx=$1
    pfx_no_=${pfx%_}
    # uclibc defines __GLIBC__, so it needs to be checked before glibc.
    if check_${pfx}cpp_condition features.h "defined __UCLIBC__"; then
        eval ${pfx}libc_type=uclibc
        add_${pfx}cppflags -D_POSIX_C_SOURCE=200112 -D_XOPEN_SOURCE=600
    elif check_${pfx}cpp_condition features.h "defined __GLIBC__"; then
        eval ${pfx}libc_type=glibc
        add_${pfx}cppflags -D_POSIX_C_SOURCE=200112 -D_XOPEN_SOURCE=600
    # MinGW headers can be installed on Cygwin, so check for newlib first.
    elif check_${pfx}cpp_condition newlib.h "defined _NEWLIB_VERSION"; then
        eval ${pfx}libc_type=newlib
        add_${pfx}cppflags -U__STRICT_ANSI__
    # MinGW64 is backwards compatible with MinGW32, so check for it first.
    elif check_${pfx}cpp_condition _mingw.h "defined __MINGW64_VERSION_MAJOR"; then
        eval ${pfx}libc_type=mingw64
        if check_${pfx}cpp_condition _mingw.h "__MINGW64_VERSION_MAJOR < 3"; then
            add_compat msvcrt/snprintf.o
            add_cflags "-include $source_path/compat/msvcrt/snprintf.h"
        fi
        add_${pfx}cppflags -U__STRICT_ANSI__ -D__USE_MINGW_ANSI_STDIO=1
        eval test \$${pfx_no_}cc_type = "gcc" &&
            add_${pfx}cppflags -D__printf__=__gnu_printf__
    elif check_${pfx}cpp_condition _mingw.h "defined __MINGW_VERSION"  ||
         check_${pfx}cpp_condition _mingw.h "defined __MINGW32_VERSION"; then
        eval ${pfx}libc_type=mingw32
        check_${pfx}cpp_condition _mingw.h "__MINGW32_MAJOR_VERSION > 3 || \
            (__MINGW32_MAJOR_VERSION == 3 && __MINGW32_MINOR_VERSION >= 15)" ||
            die "ERROR: MinGW32 runtime version must be >= 3.15."
        add_${pfx}cppflags -U__STRICT_ANSI__ -D__USE_MINGW_ANSI_STDIO=1
        eval test \$${pfx_no_}cc_type = "gcc" &&
            add_${pfx}cppflags -D__printf__=__gnu_printf__
    elif check_${pfx}cpp_condition crtversion.h "defined _VC_CRT_MAJOR_VERSION"; then
        eval ${pfx}libc_type=msvcrt
        # The MSVC 2010 headers (Win 7.0 SDK) set _WIN32_WINNT to
        # 0x601 by default unless something else is set by the user.
        # This can easily lead to us detecting functions only present
        # in such new versions and producing binaries requiring windows 7.0.
        # Therefore explicitly set the default to XP unless the user has
        # set something else on the command line.
        check_${pfx}cpp_condition stdlib.h "defined(_WIN32_WINNT)" ||
            add_${pfx}cppflags -D_WIN32_WINNT=0x0502
    elif check_${pfx}cpp_condition stddef.h "defined __KLIBC__"; then
        eval ${pfx}libc_type=klibc
    elif check_${pfx}cpp_condition sys/cdefs.h "defined __BIONIC__"; then
        eval ${pfx}libc_type=bionic
    elif check_${pfx}cpp_condition sys/brand.h "defined LABELED_BRAND_NAME"; then
        eval ${pfx}libc_type=solaris
        add_${pfx}cppflags -D__EXTENSIONS__ -D_XOPEN_SOURCE=600
    fi
}

probe_libc
test -n "$libc_type" && enable libc_$libc_type
probe_libc host_
test -n "$host_libc_type" && enable host_libc_$host_libc_type

case $libc_type in
    bionic)
        add_compat strtod.o strtod=avpriv_strtod
        ;;
    msvcrt)
        add_compat strtod.o strtod=avpriv_strtod
        add_compat msvcrt/snprintf.o snprintf=avpriv_snprintf   \
                                     _snprintf=avpriv_snprintf  \
                                     vsnprintf=avpriv_vsnprintf
        ;;
esac

# hacks for compiler/libc/os combinations

if enabled_all tms470 libc_glibc; then
    CPPFLAGS="-I${source_path}/compat/tms470 ${CPPFLAGS}"
    add_cppflags -D__USER_LABEL_PREFIX__=
    add_cppflags -D__builtin_memset=memset
    add_cppflags -D__gnuc_va_list=va_list -D_VA_LIST_DEFINED
    add_cflags   -pds=48    # incompatible redefinition of macro
fi

if enabled_all ccc libc_glibc; then
    add_ldflags -Wl,-z,now  # calls to libots crash without this
fi

check_compile_assert flt_lim "float.h limits.h" "DBL_MAX == (double)DBL_MAX" ||
    add_cppflags '-I\$(SRC_PATH)/compat/float'

esc(){
    echo "$*" | sed 's/%/%25/g;s/:/%3a/g'
}

echo "config:$arch:$subarch:$cpu:$target_os:$(esc $cc_ident):$(esc $FFMPEG_CONFIGURATION)" >config.fate

check_cpp_condition stdlib.h "defined(__PIC__) || defined(__pic__) || defined(PIC)" && enable_weak pic

set_default $PATHS_LIST
set_default nm

# we need to build at least one lib type
if ! enabled_any static shared; then
    cat <<EOF
At least one library type must be built.
Specify --enable-static to build the static libraries or --enable-shared to
build the shared libraries as well. To only build the shared libraries specify
--disable-static in addition to --enable-shared.
EOF
    exit 1;
fi

die_license_disabled() {
    enabled $1 || { enabled $2 && die "$2 is $1 and --enable-$1 is not specified."; }
}

die_license_disabled_gpl() {
    enabled $1 || { enabled $2 && die "$2 is incompatible with the gpl and --enable-$1 is not specified."; }
}

die_license_disabled gpl frei0r
die_license_disabled gpl libcdio
die_license_disabled gpl libsmbclient
die_license_disabled gpl libutvideo
die_license_disabled gpl libvidstab
die_license_disabled gpl libx264
die_license_disabled gpl libx265
die_license_disabled gpl libxavs
die_license_disabled gpl libxvid
die_license_disabled gpl libzvbi
die_license_disabled gpl x11grab

die_license_disabled nonfree libaacplus
die_license_disabled nonfree libfaac
enabled gpl && die_license_disabled_gpl nonfree libfdk_aac
enabled gpl && die_license_disabled_gpl nonfree openssl

die_license_disabled version3 libopencore_amrnb
die_license_disabled version3 libopencore_amrwb
die_license_disabled version3 libsmbclient
die_license_disabled version3 libvo_aacenc
die_license_disabled version3 libvo_amrwbenc

enabled version3 && { enabled gpl && enable gplv3 || enable lgplv3; }

disabled optimizations || check_cflags -fomit-frame-pointer

enable_weak_pic() {
    disabled pic && return
    enable pic
    add_cppflags -DPIC
    case "$target_os" in
    mingw*|cygwin*)
        ;;
    *)
        add_cflags -fPIC
        ;;
    esac
    add_asflags  -fPIC
}

enabled pic && enable_weak_pic

check_cc <<EOF || die "Symbol mangling check failed."
int ff_extern;
EOF
sym=$($nm $TMPO | awk '/ff_extern/{ print substr($0, match($0, /[^ \t]*ff_extern/)) }')
extern_prefix=${sym%%ff_extern*}

check_cc <<EOF && enable_weak inline_asm
void foo(void) { __asm__ volatile ("" ::); }
EOF

_restrict=
for restrict_keyword in restrict __restrict__ __restrict; do
    check_cc <<EOF && _restrict=$restrict_keyword && break
void foo(char * $restrict_keyword p);
EOF
done

check_cc <<EOF && enable pragma_deprecated
void foo(void) { _Pragma("GCC diagnostic ignored \"-Wdeprecated-declarations\"") }
EOF

check_cc <<EOF && enable attribute_packed
struct { int x; } __attribute__((packed)) x;
EOF

check_cc <<EOF && enable attribute_may_alias
union { int x; } __attribute__((may_alias)) x;
EOF

check_cc <<EOF || die "endian test failed"
unsigned int endian = 'B' << 24 | 'I' << 16 | 'G' << 8 | 'E';
EOF
od -t x1 $TMPO | grep -q '42 *49 *47 *45' && enable bigendian

if  [ "$cpu" = "power7" ] || [ "$cpu" = "power8" ] ;then
    if ! enabled bigendian ;then
        enable vsx
    fi
fi

check_gas() {
    log "check_gas using '$as' as AS"
    # :vararg is used on aarch64, arm and ppc altivec
    check_as <<EOF || return 1
.macro m n, y:vararg=0
\n: .int \y
.endm
m x
EOF
    # .altmacro is only used in arm asm
    ! enabled arm || check_as <<EOF || return 1
.altmacro
EOF
    enable gnu_as
    return 0
}

if enabled_any arm aarch64 || enabled_all ppc altivec && enabled asm; then
    nogas=:
    enabled_any arm aarch64 && nogas=die
    enabled_all ppc altivec && [ $target_os_default != aix ] && nogas=warn
    as_noop=-v

    case $as_type in
        arm*) gaspp_as_type=armasm; as_noop=-h ;;
        gcc)  gaspp_as_type=gas ;;
        *)    gaspp_as_type=$as_type ;;
    esac

    [ $target_os = "darwin" ] && gaspp_as_type="apple-$gaspp_as_type"

    test "${as#*gas-preprocessor.pl}" != "$as" ||
    check_cmd gas-preprocessor.pl -arch $arch -as-type $gaspp_as_type -- ${as:=$cc} $as_noop &&
        gas="${gas:=gas-preprocessor.pl} -arch $arch -as-type $gaspp_as_type -- ${as:=$cc}"

    if ! check_gas ; then
        as=${gas:=$as}
        check_gas || \
            $nogas "GNU assembler not found, install/update gas-preprocessor"
    fi

    check_as <<EOF && enable as_func
.func test
.endfunc
EOF

    # llvm's integrated assembler supports .object_arch from llvm 3.5
    enabled arm && test "$objformat" = elf && check_as <<EOF && enable as_object_arch
.object_arch armv4
EOF
fi

check_inline_asm inline_asm_labels '"1:\n"'

check_inline_asm inline_asm_nonlocal_labels '"Label:\n"'

if enabled aarch64; then
    enabled armv8 && check_insn armv8 'prfm   pldl1strm, [x0]'
    # internal assembler in clang 3.3 does not support this instruction
    enabled neon && check_insn neon 'ext   v0.8B, v0.8B, v1.8B, #1'
    enabled vfp  && check_insn vfp  'fmadd d0,    d0,    d1,    d2'

    map 'enabled_any ${v}_external ${v}_inline || disable $v' $ARCH_EXT_LIST_ARM

elif enabled alpha; then

    check_cflags -mieee

elif enabled arm; then

    check_cpp_condition stddef.h "defined __thumb__" && check_cc <<EOF && enable_weak thumb
float func(float a, float b){ return a+b; }
EOF

    enabled thumb && check_cflags -mthumb || check_cflags -marm

    if     check_cpp_condition stddef.h "defined __ARM_PCS_VFP"; then
        enable vfp_args
    elif ! check_cpp_condition stddef.h "defined __ARM_PCS || defined __SOFTFP__"; then
        case "${cross_prefix:-$cc}" in
            *hardfloat*)         enable vfp_args;   fpabi=vfp ;;
            *) check_ld "cc" <<EOF && enable vfp_args && fpabi=vfp || fpabi=soft ;;
__asm__ (".eabi_attribute 28, 1");
int main(void) { return 0; }
EOF
        esac
        warn "Compiler does not indicate floating-point ABI, guessing $fpabi."
    fi

    enabled armv5te && check_insn armv5te 'qadd r0, r0, r0'
    enabled armv6   && check_insn armv6   'sadd16 r0, r0, r0'
    enabled armv6t2 && check_insn armv6t2 'movt r0, #0'
    enabled neon    && check_insn neon    'vadd.i16 q0, q0, q0'
    enabled vfp     && check_insn vfp     'fadds s0, s0, s0'
    enabled vfpv3   && check_insn vfpv3   'vmov.f32 s0, #1.0'
    enabled setend  && check_insn setend  'setend be'

    [ $target_os = linux ] || [ $target_os = android ] ||
        map 'enabled_any ${v}_external ${v}_inline || disable $v' \
            $ARCH_EXT_LIST_ARM

    check_inline_asm asm_mod_q '"add r0, %Q0, %R0" :: "r"((long long)0)'

    check_as <<EOF && enable as_dn_directive
ra .dn d0.i16
.unreq ra
EOF

    [ $target_os != win32 ] && enabled_all armv6t2 shared !pic && enable_weak_pic

elif enabled mips; then

    check_inline_asm loongson '"dmult.g $1, $2, $3"'
    enabled mips32r2  && add_cflags "-mips32r2" && add_asflags "-mips32r2" &&
     check_inline_asm mips32r2  '"rotr $t0, $t1, 1"'
    enabled mipsdspr1 && add_cflags "-mdsp" && add_asflags "-mdsp" &&
     check_inline_asm mipsdspr1 '"addu.qb $t0, $t1, $t2"'
    enabled mipsdspr2 && add_cflags "-mdspr2" && add_asflags "-mdspr2" &&
     check_inline_asm mipsdspr2 '"absq_s.qb $t0, $t1"'
    enabled mipsfpu   && add_cflags "-mhard-float" && add_asflags "-mhard-float" &&
     check_inline_asm mipsfpu   '"madd.d $f0, $f2, $f4, $f6"'

elif enabled parisc; then

    if enabled gcc; then
        case $($cc -dumpversion) in
            4.[3-9].*) check_cflags -fno-optimize-sibling-calls ;;
        esac
    fi

elif enabled ppc; then

    enable local_aligned_8 local_aligned_16 local_aligned_32

    check_inline_asm dcbzl     '"dcbzl 0, %0" :: "r"(0)'
    check_inline_asm ibm_asm   '"add 0, 0, 0"'
    check_inline_asm ppc4xx    '"maclhw r10, r11, r12"'
    check_inline_asm xform_asm '"lwzx %1, %y0" :: "Z"(*(int*)0), "r"(0)'

    # AltiVec flags: The FSF version of GCC differs from the Apple version
    if enabled altivec; then
        check_cflags -maltivec -mabi=altivec &&
        { check_header altivec.h && inc_altivec_h="#include <altivec.h>" ; } ||
        check_cflags -faltivec

        # check if our compiler supports Motorola AltiVec C API
        check_cc <<EOF || disable altivec
$inc_altivec_h
int main(void) {
    vector signed int v1 = (vector signed int) { 0 };
    vector signed int v2 = (vector signed int) { 1 };
    v1 = vec_add(v1, v2);
    return 0;
}
EOF

        enabled altivec || warn "Altivec disabled, possibly missing --cpu flag"
    fi

    if enabled vsx; then
        check_cflags -mvsx
    fi
elif enabled x86; then

    check_builtin rdtsc    intrin.h   "__rdtsc()"
    check_builtin mm_empty mmintrin.h "_mm_empty()"

    enable local_aligned_8 local_aligned_16 local_aligned_32

    # check whether EBP is available on x86
    # As 'i' is stored on the stack, this program will crash
    # if the base pointer is used to access it because the
    # base pointer is cleared in the inline assembly code.
    check_exec_crash <<EOF && enable ebp_available
volatile int i=0;
__asm__ volatile ("xorl %%ebp, %%ebp" ::: "%ebp");
return i;
EOF

    # check whether EBX is available on x86
    check_inline_asm ebx_available '""::"b"(0)' &&
        check_inline_asm ebx_available '"":::"%ebx"'

    # check whether xmm clobbers are supported
    check_inline_asm xmm_clobbers '"":::"%xmm0"'

    check_inline_asm inline_asm_direct_symbol_refs '"movl '$extern_prefix'test, %eax"' ||
        check_inline_asm inline_asm_direct_symbol_refs '"movl '$extern_prefix'test(%rip), %eax"'

    # check whether binutils is new enough to compile SSSE3/MMXEXT
    enabled ssse3  && check_inline_asm ssse3_inline  '"pabsw %xmm0, %xmm0"'
    enabled mmxext && check_inline_asm mmxext_inline '"pmaxub %mm0, %mm1"'

    if ! disabled_any asm mmx yasm; then
        if check_cmd $yasmexe --version; then
            enabled x86_64 && yasm_extra="-m amd64"
            yasm_debug="-g dwarf2"
        elif check_cmd nasm -v; then
            yasmexe=nasm
            yasm_debug="-g -F dwarf"
            if enabled x86_64; then
                case "$objformat" in
                    elf)   objformat=elf64 ;;
                    win32) objformat=win64 ;;
                esac
            fi
        fi

        YASMFLAGS="-f $objformat $yasm_extra"
        enabled pic               && append YASMFLAGS "-DPIC"
        test -n "$extern_prefix"  && append YASMFLAGS "-DPREFIX"
        case "$objformat" in
            elf*) enabled debug && append YASMFLAGS $yasm_debug ;;
        esac

        check_yasm "movbe ecx, [5]" && enable yasm ||
            die "yasm/nasm not found or too old. Use --disable-yasm for a crippled build."
        check_yasm "vextracti128 xmm0, ymm0, 0"      || disable avx2_external
        check_yasm "vpmacsdd xmm0, xmm1, xmm2, xmm3" || disable xop_external
        check_yasm "vfmaddps ymm0, ymm1, ymm2, ymm3" || disable fma4_external
        check_yasm "CPU amdnop" || disable cpunop
    fi

    case "$cpu" in
        athlon*|opteron*|k8*|pentium|pentium-mmx|prescott|nocona|atom|geode)
            disable fast_clz
        ;;
    esac

fi

check_code cc arm_neon.h "int16x8_t test = vdupq_n_s16(0)" && enable intrinsics_neon

check_ldflags -Wl,--as-needed
check_ldflags -Wl,-z,noexecstack

if check_func dlopen; then
    ldl=
elif check_func dlopen -ldl; then
    ldl=-ldl
fi

if ! disabled network; then
    check_func getaddrinfo $network_extralibs
    check_func getservbyport $network_extralibs
    check_func inet_aton $network_extralibs

    check_type netdb.h "struct addrinfo"
    check_type netinet/in.h "struct group_source_req" -D_BSD_SOURCE
    check_type netinet/in.h "struct ip_mreq_source" -D_BSD_SOURCE
    check_type netinet/in.h "struct ipv6_mreq" -D_DARWIN_C_SOURCE
    check_type poll.h "struct pollfd"
    check_type netinet/sctp.h "struct sctp_event_subscribe"
    check_struct "sys/types.h sys/socket.h" "struct sockaddr" sa_len
    check_type netinet/in.h "struct sockaddr_in6"
    check_type "sys/types.h sys/socket.h" "struct sockaddr_storage"
    check_type "sys/types.h sys/socket.h" socklen_t

    # Prefer arpa/inet.h over winsock2
    if check_header arpa/inet.h ; then
        check_func closesocket
    elif check_header winsock2.h ; then
        check_func_headers winsock2.h closesocket -lws2 &&
            network_extralibs="-lws2" ||
        { check_func_headers winsock2.h closesocket -lws2_32 &&
            network_extralibs="-lws2_32"; } || disable winsock2_h network
        check_func_headers ws2tcpip.h getaddrinfo $network_extralibs

        check_type ws2tcpip.h socklen_t
        check_type ws2tcpip.h "struct addrinfo"
        check_type ws2tcpip.h "struct group_source_req"
        check_type ws2tcpip.h "struct ip_mreq_source"
        check_type ws2tcpip.h "struct ipv6_mreq"
        check_type winsock2.h "struct pollfd"
        check_struct winsock2.h "struct sockaddr" sa_len
        check_type ws2tcpip.h "struct sockaddr_in6"
        check_type ws2tcpip.h "struct sockaddr_storage"
    else
        disable network
    fi
fi

check_builtin atomic_cas_ptr atomic.h "void **ptr; void *oldval, *newval; atomic_cas_ptr(ptr, oldval, newval)"
check_builtin machine_rw_barrier mbarrier.h "__machine_rw_barrier()"
check_builtin MemoryBarrier windows.h "MemoryBarrier()"
check_builtin sarestart signal.h "SA_RESTART"
check_builtin sync_val_compare_and_swap "" "int *ptr; int oldval, newval; __sync_val_compare_and_swap(ptr, oldval, newval)"

check_func_headers malloc.h _aligned_malloc     && enable aligned_malloc
check_func  ${malloc_prefix}memalign            && enable memalign
check_func  ${malloc_prefix}posix_memalign      && enable posix_memalign

check_func  access
check_func_headers time.h clock_gettime || { check_func_headers time.h clock_gettime -lrt && add_extralibs -lrt; }
check_func  fcntl
check_func  fork
check_func  gethrtime
check_func  getopt
check_func  getrusage
check_func  gettimeofday
check_func  isatty
check_func  localtime_r
check_func  mach_absolute_time
check_func  mkstemp
check_func  mmap
check_func  mprotect
# Solaris has nanosleep in -lrt, OpenSolaris no longer needs that
check_func_headers time.h nanosleep || { check_func_headers time.h nanosleep -lrt && add_extralibs -lrt; }
check_func  sched_getaffinity
check_func  setrlimit
check_struct "sys/stat.h" "struct stat" st_mtim.tv_nsec -D_BSD_SOURCE
check_func  strerror_r
check_func  sysconf
check_func  sysctl
check_func  usleep

check_func_headers conio.h kbhit
check_func_headers io.h setmode
check_func_headers lzo/lzo1x.h lzo1x_999_compress
check_func_headers stdlib.h getenv

check_func_headers windows.h CoTaskMemFree -lole32
check_func_headers windows.h GetProcessAffinityMask
check_func_headers windows.h GetProcessTimes
check_func_headers windows.h GetSystemTimeAsFileTime
check_func_headers windows.h MapViewOfFile
check_func_headers windows.h PeekNamedPipe
check_func_headers windows.h SetConsoleTextAttribute
check_func_headers windows.h Sleep
check_func_headers windows.h VirtualAlloc
check_func_headers glob.h glob
enabled xlib &&
    check_func_headers "X11/Xlib.h X11/extensions/Xvlib.h" XvGetPortAttribute -lXv -lX11 -lXext

check_header direct.h
check_header dlfcn.h
check_header dxva.h
check_header dxva2api.h -D_WIN32_WINNT=0x0600
check_header io.h
check_header libcrystalhd/libcrystalhd_if.h
check_header mach/mach_time.h
check_header malloc.h
check_header poll.h
check_header sys/mman.h
check_header sys/param.h
check_header sys/resource.h
check_header sys/select.h
check_header sys/time.h
check_header sys/un.h
check_header termios.h
check_header unistd.h
check_header vdpau/vdpau.h
check_header vdpau/vdpau_x11.h
check_header VideoDecodeAcceleration/VDADecoder.h
check_header windows.h
check_header X11/extensions/XvMClib.h
check_header asm/types.h

check_lib2 "windows.h shellapi.h" CommandLineToArgvW -lshell32
check_lib2 "windows.h wincrypt.h" CryptGenRandom -ladvapi32
check_lib2 "windows.h psapi.h" GetProcessMemoryInfo -lpsapi

check_struct "sys/time.h sys/resource.h" "struct rusage" ru_maxrss

if ! disabled w32threads && ! enabled pthreads; then
    check_func_headers "windows.h process.h" _beginthreadex &&
        enable w32threads || disable w32threads
fi

# check for some common methods of building with pthread support
# do this before the optional library checks as some of them require pthreads
if ! disabled pthreads && ! enabled w32threads && ! enabled os2threads; then
    enable pthreads
    if check_func pthread_join -pthread && check_func pthread_create -pthread; then
        add_cflags -pthread
        add_extralibs -pthread
    elif check_func pthread_join -pthreads && check_func pthread_create -pthreads; then
        add_cflags -pthreads
        add_extralibs -pthreads
    elif check_func pthread_join -ldl -pthread && check_func pthread_create -ldl -pthread; then
        add_cflags -ldl -pthread
        add_extralibs -ldl -pthread
    elif check_func pthread_join -lpthreadGC2 && check_func pthread_create -lpthreadGC2; then
        add_extralibs -lpthreadGC2
    elif check_lib pthread.h pthread_join -lpthread && check_lib pthread.h pthread_create -lpthread; then
        :
    elif ! check_func pthread_join && ! check_func pthread_create; then
        disable pthreads
    fi
    check_code cc "pthread.h" "static pthread_mutex_t atomic_lock = PTHREAD_MUTEX_INITIALIZER" || disable pthreads
fi


if enabled pthreads; then
  check_func pthread_cancel
fi

disabled  zlib || check_lib   zlib.h      zlibVersion -lz   || disable  zlib
disabled bzlib || check_lib2 bzlib.h BZ2_bzlibVersion -lbz2 || disable bzlib
disabled  lzma || check_lib2  lzma.h lzma_version_number -llzma || disable lzma

check_lib math.h sin -lm && LIBM="-lm"
disabled crystalhd || check_lib libcrystalhd/libcrystalhd_if.h DtsCrystalHDVersion -lcrystalhd || disable crystalhd

atan2f_args=2
ldexpf_args=2
powf_args=2

for func in $MATH_FUNCS; do
    eval check_mathfunc $func \${${func}_args:-1}
done

# these are off by default, so fail if requested and not available
enabled avfoundation_indev && { check_header_oc AVFoundation/AVFoundation.h || disable avfoundation_indev; }
enabled avisynth          && { { check_lib2 "windows.h" LoadLibrary; } ||
                               { check_lib2 "dlfcn.h" dlopen -ldl; } ||
                               die "ERROR: LoadLibrary/dlopen not found for avisynth"; }
enabled decklink          && { check_header DeckLinkAPI.h || die "ERROR: DeckLinkAPI.h header not found"; }
enabled frei0r            && { check_header frei0r.h || die "ERROR: frei0r.h header not found"; }
enabled gnutls            && require_pkg_config gnutls gnutls/gnutls.h gnutls_global_init
enabled ladspa            && { check_header ladspa.h || die "ERROR: ladspa.h header not found"; }
enabled libiec61883       && require libiec61883 libiec61883/iec61883.h iec61883_cmp_connect -lraw1394 -lavc1394 -lrom1394 -liec61883
enabled libaacplus        && require "libaacplus >= 2.0.0" aacplus.h aacplusEncOpen -laacplus
enabled libass            && require_pkg_config libass ass/ass.h ass_library_init
enabled libbluray         && require_pkg_config libbluray libbluray/bluray.h bd_open
enabled libbs2b           && require_pkg_config libbs2b bs2b.h bs2b_open
enabled libcelt           && require libcelt celt/celt.h celt_decode -lcelt0 &&
                             { check_lib celt/celt.h celt_decoder_create_custom -lcelt0 ||
                               die "ERROR: libcelt must be installed and version must be >= 0.11.0."; }
enabled libcaca           && require_pkg_config caca caca.h caca_create_canvas
enabled libfaac           && require2 libfaac "stdint.h faac.h" faacEncGetVersion -lfaac
enabled libfdk_aac        && require libfdk_aac fdk-aac/aacenc_lib.h aacEncOpen -lfdk-aac
flite_libs="-lflite_cmu_time_awb -lflite_cmu_us_awb -lflite_cmu_us_kal -lflite_cmu_us_kal16 -lflite_cmu_us_rms -lflite_cmu_us_slt -lflite_usenglish -lflite_cmulex -lflite"
enabled libflite          && require2 libflite "flite/flite.h" flite_init $flite_libs
enabled fontconfig        && enable libfontconfig
enabled libfontconfig     && require_pkg_config fontconfig "fontconfig/fontconfig.h" FcInit
enabled libfreetype       && require_libfreetype
enabled libfribidi        && require_pkg_config fribidi fribidi.h fribidi_version_info
enabled libgme            && require  libgme gme/gme.h gme_new_emu -lgme -lstdc++
enabled libgsm            && { for gsm_hdr in "gsm.h" "gsm/gsm.h"; do
                                   check_lib "${gsm_hdr}" gsm_create -lgsm && break;
                               done || die "ERROR: libgsm not found"; }
enabled libilbc           && require libilbc ilbc.h WebRtcIlbcfix_InitDecode -lilbc
enabled libmodplug        && require_pkg_config libmodplug libmodplug/modplug.h ModPlug_Load
enabled libmp3lame        && require "libmp3lame >= 3.98.3" lame/lame.h lame_set_VBR_quality -lmp3lame
enabled libnut            && require libnut libnut.h nut_demuxer_init -lnut
enabled libopencore_amrnb && require libopencore_amrnb opencore-amrnb/interf_dec.h Decoder_Interface_init -lopencore-amrnb
enabled libopencore_amrwb && require libopencore_amrwb opencore-amrwb/dec_if.h D_IF_init -lopencore-amrwb
enabled libopencv         && require_pkg_config opencv opencv/cxcore.h cvCreateImageHeader
enabled libopenjpeg       && { check_lib openjpeg-1.5/openjpeg.h opj_version -lopenjpeg -DOPJ_STATIC ||
                               check_lib openjpeg.h opj_version -lopenjpeg -DOPJ_STATIC ||
                               die "ERROR: libopenjpeg not found"; }
enabled libopus           && require_pkg_config opus opus_multistream.h opus_multistream_decoder_create
enabled libpulse          && require_pkg_config libpulse pulse/pulseaudio.h pa_context_new
enabled libquvi           && require_pkg_config libquvi quvi/quvi.h quvi_init
enabled librtmp           && require_pkg_config librtmp librtmp/rtmp.h RTMP_Socket
enabled libschroedinger   && require_pkg_config schroedinger-1.0 schroedinger/schro.h schro_init
enabled libshine          && require_pkg_config shine shine/layer3.h shine_encode_buffer
enabled libsmbclient      && { { check_pkg_config smbclient libsmbclient.h smbc_init &&
                                 require_pkg_config smbclient libsmbclient.h smbc_init; } ||
                                 require smbclient libsmbclient.h smbc_init -lsmbclient; }
enabled libsoxr           && require libsoxr soxr.h soxr_create -lsoxr
enabled libssh            && require_pkg_config libssh libssh/sftp.h sftp_init
enabled libspeex          && require_pkg_config speex speex/speex.h speex_decoder_init -lspeex
enabled libstagefright_h264 && require_cpp libstagefright_h264 "binder/ProcessState.h media/stagefright/MetaData.h
    media/stagefright/MediaBufferGroup.h media/stagefright/MediaDebug.h media/stagefright/MediaDefs.h
    media/stagefright/OMXClient.h media/stagefright/OMXCodec.h" android::OMXClient -lstagefright -lmedia -lutils -lbinder -lgnustl_static
enabled libtheora         && require libtheora theora/theoraenc.h th_info_init -ltheoraenc -ltheoradec -logg
enabled libtwolame        && require libtwolame twolame.h twolame_init -ltwolame &&
                             { check_lib twolame.h twolame_encode_buffer_float32_interleaved -ltwolame ||
                               die "ERROR: libtwolame must be installed and version must be >= 0.3.10"; }
enabled libutvideo        && require_cpp utvideo "stdint.h stdlib.h utvideo/utvideo.h utvideo/Codec.h" 'CCodec*' -lutvideo -lstdc++
enabled libv4l2           && require_pkg_config libv4l2 libv4l2.h v4l2_ioctl
enabled libvidstab        && require_pkg_config "vidstab >= 0.98" vid.stab/libvidstab.h vsMotionDetectInit
enabled libvo_aacenc      && require libvo_aacenc vo-aacenc/voAAC.h voGetAACEncAPI -lvo-aacenc
enabled libvo_amrwbenc    && require libvo_amrwbenc vo-amrwbenc/enc_if.h E_IF_init -lvo-amrwbenc
enabled libvorbis         && require libvorbis vorbis/vorbisenc.h vorbis_info_init -lvorbisenc -lvorbis -logg
enabled libvpx            && {
    enabled libvpx_vp8_decoder && { check_lib2 "vpx/vpx_decoder.h vpx/vp8dx.h" vpx_codec_dec_init_ver -lvpx ||
                                    die "ERROR: libvpx decoder version must be >=0.9.1"; }
    enabled libvpx_vp8_encoder && { check_lib2 "vpx/vpx_encoder.h vpx/vp8cx.h" "vpx_codec_enc_init_ver VP8E_SET_MAX_INTRA_BITRATE_PCT" -lvpx ||
                                    die "ERROR: libvpx encoder version must be >=0.9.7"; }
    enabled libvpx_vp9_decoder && { check_lib2 "vpx/vpx_decoder.h vpx/vp8dx.h" "vpx_codec_vp9_dx" -lvpx || disable libvpx_vp9_decoder; }
    enabled libvpx_vp9_encoder && { check_lib2 "vpx/vpx_encoder.h vpx/vp8cx.h" "vpx_codec_vp9_cx VP9E_SET_AQ_MODE" -lvpx || disable libvpx_vp9_encoder; } }
enabled libwavpack        && require libwavpack wavpack/wavpack.h WavpackOpenFileOutput  -lwavpack
enabled libwebp           && require_pkg_config libwebp webp/encode.h WebPGetEncoderVersion &&
                             { check_code cc webp/encode.h "WebPPicture wp; wp.use_argb++" ||
                               die "ERROR: libwebp too old."; }
enabled libx264           && require libx264 x264.h x264_encoder_encode -lx264 &&
                             { check_cpp_condition x264.h "X264_BUILD >= 118" ||
                               die "ERROR: libx264 must be installed and version must be >= 0.118."; }
enabled libx265           && require_pkg_config x265 x265.h x265_encoder_encode &&
                             { check_cpp_condition x265.h "X265_BUILD >= 17" ||
                               die "ERROR: libx265 version must be >= 17."; }
enabled libxavs           && require libxavs xavs.h xavs_encoder_encode -lxavs
enabled libxvid           && require libxvid xvid.h xvid_global -lxvidcore
enabled libzmq            && require_pkg_config libzmq zmq.h zmq_ctx_new
enabled libzvbi           && require libzvbi libzvbi.h vbi_decoder_new -lzvbi
enabled openal            && { { for al_libs in "${OPENAL_LIBS}" "-lopenal" "-lOpenAL32"; do
                               check_lib 'AL/al.h' alGetError "${al_libs}" && break; done } ||
                               die "ERROR: openal not found"; } &&
                             { check_cpp_condition "AL/al.h" "defined(AL_VERSION_1_1)" ||
                               die "ERROR: openal must be installed and version must be 1.1 or compatible"; }
enabled opencl            && { check_lib2 OpenCL/cl.h clEnqueueNDRangeKernel -Wl,-framework,OpenCL ||
                               check_lib2 CL/cl.h clEnqueueNDRangeKernel -lOpenCL ||
                               die "ERROR: opencl not found"; } &&
                             { check_cpp_condition "OpenCL/cl.h" "defined(CL_VERSION_1_2)" ||
                               check_cpp_condition "CL/cl.h" "defined(CL_VERSION_1_2)" ||
                               die "ERROR: opencl must be installed and version must be 1.2 or compatible"; }
enabled opengl            && { check_lib GL/glx.h glXGetProcAddress "-lGL" ||
                               check_lib2 windows.h wglGetProcAddress "-lopengl32 -lgdi32" ||
                               check_lib2 OpenGL/gl3.h glGetError "-Wl,-framework,OpenGL" ||
                               check_lib2 ES2/gl.h glGetError "-isysroot=${sysroot} -Wl,-framework,OpenGLES" ||
                               die "ERROR: opengl not found."
                             }
enabled openssl           && { check_lib openssl/ssl.h SSL_library_init -lssl -lcrypto ||
                               check_lib openssl/ssl.h SSL_library_init -lssl32 -leay32 ||
                               check_lib openssl/ssl.h SSL_library_init -lssl -lcrypto -lws2_32 -lgdi32 ||
                               die "ERROR: openssl not found"; }
enabled qtkit_indev      && { check_header_oc QTKit/QTKit.h || disable qtkit_indev; }

if enabled gnutls; then
    { check_lib nettle/bignum.h nettle_mpz_get_str_256 -lnettle -lhogweed -lgmp && enable nettle; } ||
    { check_lib gcrypt.h gcry_mpi_new -lgcrypt && enable gcrypt; }
fi

# libdc1394 check
if enabled libdc1394; then
    { check_lib dc1394/dc1394.h dc1394_new -ldc1394 -lraw1394 &&
        enable libdc1394_2; } ||
    { check_lib libdc1394/dc1394_control.h dc1394_create_handle -ldc1394_control -lraw1394 &&
        enable libdc1394_1; } ||
    die "ERROR: No version of libdc1394 found "
fi

SDL_CONFIG="${cross_prefix}sdl-config"
if check_pkg_config sdl SDL_events.h SDL_PollEvent; then
    check_cpp_condition SDL.h "(SDL_MAJOR_VERSION<<16 | SDL_MINOR_VERSION<<8 | SDL_PATCHLEVEL) >= 0x010201" $sdl_cflags &&
    check_cpp_condition SDL.h "(SDL_MAJOR_VERSION<<16 | SDL_MINOR_VERSION<<8 | SDL_PATCHLEVEL) < 0x010300" $sdl_cflags &&
    enable sdl
else
  if "${SDL_CONFIG}" --version > /dev/null 2>&1; then
    sdl_cflags=$("${SDL_CONFIG}" --cflags)
    sdl_libs=$("${SDL_CONFIG}" --libs)
    check_func_headers SDL_version.h SDL_Linked_Version $sdl_cflags $sdl_libs &&
    check_cpp_condition SDL.h "(SDL_MAJOR_VERSION<<16 | SDL_MINOR_VERSION<<8 | SDL_PATCHLEVEL) >= 0x010201" $sdl_cflags &&
    check_cpp_condition SDL.h "(SDL_MAJOR_VERSION<<16 | SDL_MINOR_VERSION<<8 | SDL_PATCHLEVEL) < 0x010300" $sdl_cflags &&
    enable sdl
  fi
fi
enabled sdl && add_cflags $sdl_cflags && add_extralibs $sdl_libs

makeinfo --version > /dev/null 2>&1 && enable makeinfo  || disable makeinfo
enabled makeinfo && (makeinfo --version | \
                     grep -q 'makeinfo (GNU texinfo) 5' > /dev/null 2>&1) \
    && enable makeinfo_html || disable makeinfo_html
disabled makeinfo_html && texi2html --help 2> /dev/null | grep -q 'init-file' && enable texi2html || disable texi2html
perl -v            > /dev/null 2>&1 && enable perl      || disable perl
pod2man --help     > /dev/null 2>&1 && enable pod2man   || disable pod2man
rsync --help 2> /dev/null | grep -q 'contimeout' && enable rsync_contimeout || disable rsync_contimeout

check_header linux/fb.h
check_header linux/videodev.h
check_header linux/videodev2.h
check_code cc linux/videodev2.h "struct v4l2_frmsizeenum vfse; vfse.discrete.width = 0;" && enable_safe struct_v4l2_frmivalenum_discrete

check_header sys/videoio.h
check_code cc sys/videoio.h "struct v4l2_frmsizeenum vfse; vfse.discrete.width = 0;" && enable_safe struct_v4l2_frmivalenum_discrete

check_func_headers "windows.h vfw.h" capCreateCaptureWindow "$vfwcap_indev_extralibs"
# check that WM_CAP_DRIVER_CONNECT is defined to the proper value
# w32api 3.12 had it defined wrong
check_cpp_condition vfw.h "WM_CAP_DRIVER_CONNECT > WM_USER" && enable vfwcap_defines

check_type "dshow.h" IBaseFilter

# check for ioctl_meteor.h, ioctl_bt848.h and alternatives
{ check_header dev/bktr/ioctl_meteor.h &&
  check_header dev/bktr/ioctl_bt848.h; } ||
{ check_header machine/ioctl_meteor.h &&
  check_header machine/ioctl_bt848.h; } ||
{ check_header dev/video/meteor/ioctl_meteor.h &&
  check_header dev/video/bktr/ioctl_bt848.h; } ||
check_header dev/ic/bt8xx.h

check_header sndio.h
if check_struct sys/soundcard.h audio_buf_info bytes; then
    enable_safe sys/soundcard.h
else
    check_cc -D__BSD_VISIBLE -D__XSI_VISIBLE <<EOF && add_cppflags -D__BSD_VISIBLE -D__XSI_VISIBLE && enable_safe sys/soundcard.h
    #include <sys/soundcard.h>
    audio_buf_info abc;
EOF
fi
check_header soundcard.h

enabled_any alsa_indev alsa_outdev &&
    check_lib2 alsa/asoundlib.h snd_pcm_htimestamp -lasound

enabled jack_indev && check_lib2 jack/jack.h jack_client_open -ljack && check_func sem_timedwait &&
    check_func jack_port_get_latency_range -ljack

enabled_any sndio_indev sndio_outdev && check_lib2 sndio.h sio_open -lsndio

if enabled libcdio; then
    check_lib2 "cdio/cdda.h cdio/paranoia.h" cdio_cddap_open -lcdio_paranoia -lcdio_cdda -lcdio ||
    check_lib2 "cdio/paranoia/cdda.h cdio/paranoia/paranoia.h" cdio_cddap_open -lcdio_paranoia -lcdio_cdda -lcdio ||
<<<<<<< HEAD
    die "ERROR: libcdio-paranoia not found"
=======
    die "ERROR: No usable libcdio/cdparanoia found"
>>>>>>> 4070e02d
fi

enabled xlib &&
    check_lib X11/Xlib.h XOpenDisplay -lX11 || disable xlib

enabled x11grab                                           &&
require Xext X11/extensions/XShm.h XShmCreateImage -lXext &&
require Xfixes X11/extensions/Xfixes.h XFixesGetCursorImage -lXfixes &&
{ enabled xlib || die "ERROR: Xlib not found"; }

check_func_headers "windows.h" CreateDIBSection "$gdigrab_indev_extralibs"

enabled dxva2api_h &&
    check_cc <<EOF && enable dxva2api_cobj
#define _WIN32_WINNT 0x0600
#define COBJMACROS
#include <windows.h>
#include <d3d9.h>
#include <dxva2api.h>
int main(void) { IDirectXVideoDecoder *o = NULL; IDirectXVideoDecoder_Release(o); return 0; }
EOF

enabled vaapi &&
    check_lib va/va.h vaInitialize -lva ||
    disable vaapi

enabled vdpau &&
    check_cpp_condition vdpau/vdpau.h "defined VDP_DECODER_PROFILE_MPEG4_PART2_ASP" ||
    disable vdpau

enabled vdpau && enabled xlib &&
    check_func_headers "vdpau/vdpau.h vdpau/vdpau_x11.h" vdp_device_create_x11 -lvdpau &&
    prepend ffmpeg_libs $($ldflags_filter "-lvdpau") &&
    enable vdpau_x11

# Funny iconv installations are not unusual, so check it after all flags have been set
disabled iconv || check_func_headers iconv.h iconv || check_lib2 iconv.h iconv -liconv || disable iconv

enabled debug && add_cflags -g"$debuglevel" && add_asflags -g"$debuglevel"

# add some useful compiler flags if supported
check_cflags -Wdeclaration-after-statement
check_cflags -Wall
check_cflags -Wdisabled-optimization
check_cflags -Wpointer-arith
check_cflags -Wredundant-decls
check_cflags -Wwrite-strings
check_cflags -Wtype-limits
check_cflags -Wundef
check_cflags -Wmissing-prototypes
check_cflags -Wno-pointer-to-int-cast
check_cflags -Wstrict-prototypes
check_cflags -Wempty-body
enabled extra_warnings && check_cflags -Winline

check_disable_warning(){
    warning_flag=-W${1#-Wno-}
    test_cflags $warning_flag && add_cflags $1
}

check_disable_warning -Wno-parentheses
check_disable_warning -Wno-switch
check_disable_warning -Wno-format-zero-length
check_disable_warning -Wno-pointer-sign

# add some linker flags
check_ldflags -Wl,--warn-common
check_ldflags -Wl,-rpath-link=libpostproc:libswresample:libswscale:libavfilter:libavdevice:libavformat:libavcodec:libavutil:libavresample
enabled rpath && add_ldexeflags -Wl,-rpath,$libdir
test_ldflags -Wl,-Bsymbolic && append SHFLAGS -Wl,-Bsymbolic

# add some strip flags
# -wN '..@*' is more selective than -x, but not available everywhere.
check_stripflags -wN \'..@*\' || check_stripflags -x

enabled neon_clobber_test &&
    check_ldflags -Wl,--wrap,avcodec_open2              \
                  -Wl,--wrap,avcodec_decode_audio4      \
                  -Wl,--wrap,avcodec_decode_video2      \
                  -Wl,--wrap,avcodec_decode_subtitle2   \
                  -Wl,--wrap,avcodec_encode_audio2      \
                  -Wl,--wrap,avcodec_encode_video2      \
                  -Wl,--wrap,avcodec_encode_subtitle    \
                  -Wl,--wrap,swr_convert                \
                  -Wl,--wrap,avresample_convert ||
    disable neon_clobber_test

enabled xmm_clobber_test &&
    check_ldflags -Wl,--wrap,avcodec_open2              \
                  -Wl,--wrap,avcodec_decode_audio4      \
                  -Wl,--wrap,avcodec_decode_video2      \
                  -Wl,--wrap,avcodec_decode_subtitle2   \
                  -Wl,--wrap,avcodec_encode_audio2      \
                  -Wl,--wrap,avcodec_encode_video       \
                  -Wl,--wrap,avcodec_encode_video2      \
                  -Wl,--wrap,avcodec_encode_subtitle    \
                  -Wl,--wrap,swr_convert                \
                  -Wl,--wrap,avresample_convert         \
                  -Wl,--wrap,sws_scale ||
    disable xmm_clobber_test

echo "X{};" > $TMPV
if test_ldflags -Wl,--version-script,$TMPV; then
    append SHFLAGS '-Wl,--version-script,\$(SUBDIR)lib\$(NAME).ver'
    check_cc <<EOF && enable symver_asm_label
void ff_foo(void) __asm__ ("av_foo@VERSION");
void ff_foo(void) { ${inline_asm+__asm__($quotes);} }
EOF
    check_cc <<EOF && enable symver_gnu_asm
__asm__(".symver ff_foo,av_foo@VERSION");
void ff_foo(void) {}
EOF
fi

if [ -z "$optflags" ]; then
    if enabled small; then
        optflags=$cflags_size
    elif enabled optimizations; then
        optflags=$cflags_speed
    else
        optflags=$cflags_noopt
    fi
fi

check_optflags(){
    check_cflags "$@"
    enabled lto && check_ldflags "$@"
}


if enabled lto; then
    test "$cc_type" != "$ld_type" && die "LTO requires same compiler and linker"
    check_cflags  -flto
    check_ldflags -flto $cpuflags
    disable inline_asm_direct_symbol_refs
fi

check_optflags $optflags
check_optflags -fno-math-errno
check_optflags -fno-signed-zeros

enabled ftrapv && check_cflags -ftrapv

check_cc -mno-red-zone <<EOF && noredzone_flags="-mno-red-zone"
int x;
EOF


if enabled icc; then
    # Just warnings, no remarks
    check_cflags -w1
    # -wd: Disable following warnings
    # 144, 167, 556: -Wno-pointer-sign
    # 188: enumerated type mixed with another type
    # 1292: attribute "foo" ignored
    # 1419: external declaration in primary source file
    # 10006: ignoring unknown option -fno-signed-zeros
    # 10148: ignoring unknown option -Wno-parentheses
    # 10156: ignoring option '-W'; no argument required
    check_cflags -wd144,167,188,556,1292,1419,10006,10148,10156
    # 11030: Warning unknown option --as-needed
    # 10156: ignoring option '-export'; no argument required
    check_ldflags -wd10156,11030
    # icc 11.0 and 11.1 work with ebp_available, but don't pass the test
    enable ebp_available
    # The test above does not test linking
    enabled lto && disable symver_asm_label
    if enabled x86_32; then
        icc_version=$($cc -dumpversion)
        test ${icc_version%%.*} -ge 11 &&
            check_cflags -falign-stack=maintain-16-byte ||
            disable aligned_stack
    fi
elif enabled ccc; then
    # disable some annoying warnings
    add_cflags -msg_disable bitnotint
    add_cflags -msg_disable mixfuncvoid
    add_cflags -msg_disable nonstandcast
    add_cflags -msg_disable unsupieee
elif enabled gcc; then
    check_optflags -fno-tree-vectorize
    check_cflags -Werror=format-security
    check_cflags -Werror=implicit-function-declaration
    check_cflags -Werror=missing-prototypes
    check_cflags -Werror=return-type
    check_cflags -Werror=vla
    check_cflags -Wformat
    enabled extra_warnings || check_disable_warning -Wno-maybe-uninitialized
elif enabled llvm_gcc; then
    check_cflags -mllvm -stack-alignment=16
elif enabled clang; then
    check_cflags -mllvm -stack-alignment=16
    check_cflags -Qunused-arguments
    check_cflags -Werror=implicit-function-declaration
    check_cflags -Werror=missing-prototypes
    check_cflags -Werror=return-type
elif enabled cparser; then
    add_cflags -Wno-missing-variable-declarations
    add_cflags -Wno-empty-statement
elif enabled armcc; then
    add_cflags -W${armcc_opt},--diag_suppress=4343 # hardfp compat
    add_cflags -W${armcc_opt},--diag_suppress=3036 # using . as system include dir
    # 2523: use of inline assembly is deprecated
    add_cflags -W${armcc_opt},--diag_suppress=2523
    add_cflags -W${armcc_opt},--diag_suppress=1207
    add_cflags -W${armcc_opt},--diag_suppress=1293 # assignment in condition
    add_cflags -W${armcc_opt},--diag_suppress=3343 # hardfp compat
    add_cflags -W${armcc_opt},--diag_suppress=167  # pointer sign
    add_cflags -W${armcc_opt},--diag_suppress=513  # pointer sign
elif enabled tms470; then
    add_cflags -pds=824 -pds=837
    disable inline_asm
elif enabled pathscale; then
    add_cflags -fstrict-overflow -OPT:wrap_around_unsafe_opt=OFF
elif enabled_any msvc icl; then
    enabled x86_32 && disable aligned_stack
    enabled_all x86_32 debug && add_cflags -Oy-
    enabled debug && add_ldflags -debug
    enable pragma_deprecated
    if enabled icl; then
        # -Qansi-alias is basically -fstrict-aliasing, but does not work
        # (correctly) on icl 13.x.
        check_cpp_condition "windows.h" "__ICL < 1300 || __ICL >= 1400" &&
            add_cflags -Qansi-alias
        # Some inline asm is not compilable in debug
        if enabled debug; then
            disable ebp_available
            disable ebx_available
        fi
    fi
    # msvcrt10 x64 incorrectly enables log2, only msvcrt12 onwards actually has log2.
    check_cpp_condition crtversion.h "_VC_CRT_MAJOR_VERSION >= 12" || disable log2
fi

case $as_type in
    clang)
        add_asflags -Qunused-arguments
    ;;
esac

case $ld_type in
    clang)
        check_ldflags -Qunused-arguments
    ;;
esac

case $target_os in
    osf1)
        enabled ccc && add_ldflags '-Wl,-expect_unresolved,*'
    ;;
    plan9)
        add_cppflags -Dmain=plan9_main
    ;;
esac

enable frame_thread_encoder

enabled asm || { arch=c; disable $ARCH_LIST $ARCH_EXT_LIST; }

check_deps $CONFIG_LIST       \
           $CONFIG_EXTRA      \
           $HAVE_LIST         \
           $ALL_COMPONENTS    \

enabled threads && ! enabled pthreads && ! enabled atomics_native && die "non pthread threading without atomics not supported, try adding --enable-pthreads or --cpu=i486 or higher if you are on x86"


if test $target_os = "haiku"; then
    disable memalign
    disable posix_memalign
fi

enabled_all dxva2 dxva2api_cobj CoTaskMemFree &&
    prepend ffmpeg_libs $($ldflags_filter "-lole32") &&
    enable dxva2_lib

! enabled_any memalign posix_memalign aligned_malloc &&
    enabled simd_align_16 && enable memalign_hack

# add_dep lib dep
# -> enable ${lib}_deps_${dep}
# -> add $dep to ${lib}_deps only once
add_dep() {
    lib=$1
    dep=$2
    enabled "${lib}_deps_${dep}" && return 0
    enable  "${lib}_deps_${dep}"
    prepend "${lib}_deps" $dep
}

# merge deps lib components
# merge all ${component}_deps into ${lib}_deps and ${lib}_deps_*
merge_deps() {
    lib=$1
    shift
    for comp in $*; do
        enabled $comp || continue
        eval "dep=\"\$${comp}_deps\""
        for d in $dep; do
            add_dep $lib $d
        done
    done
}

merge_deps libavfilter $FILTER_LIST

map 'enabled $v && intrinsics=${v#intrinsics_}' $INTRINSICS_LIST

for thread in $THREADS_LIST; do
    if enabled $thread; then
        test -n "$thread_type" &&
            die "ERROR: Only one thread type must be selected." ||
            thread_type="$thread"
    fi
done

enabled zlib && add_cppflags -DZLIB_CONST

# conditional library dependencies, in linking order
enabled aconvert_filter     && prepend avfilter_deps "swresample"
enabled amovie_filter       && prepend avfilter_deps "avformat avcodec"
enabled aresample_filter    && prepend avfilter_deps "swresample"
enabled asyncts_filter      && prepend avfilter_deps "avresample"
enabled atempo_filter       && prepend avfilter_deps "avcodec"
enabled ebur128_filter && enabled swresample && prepend avfilter_deps "swresample"
enabled elbg_filter         && prepend avfilter_deps "avcodec"
enabled mcdeint_filter      && prepend avfilter_deps "avcodec"
enabled movie_filter    && prepend avfilter_deps "avformat avcodec"
enabled mp_filter           && prepend avfilter_deps "avcodec"
enabled pan_filter          && prepend avfilter_deps "swresample"
enabled pp_filter           && prepend avfilter_deps "postproc"
enabled removelogo_filter   && prepend avfilter_deps "avformat avcodec swscale"
enabled resample_filter && prepend avfilter_deps "avresample"
enabled sab_filter          && prepend avfilter_deps "swscale"
enabled scale_filter    && prepend avfilter_deps "swscale"
enabled showspectrum_filter && prepend avfilter_deps "avcodec"
enabled smartblur_filter    && prepend avfilter_deps "swscale"
enabled subtitles_filter    && prepend avfilter_deps "avformat avcodec"

enabled lavfi_indev         && prepend avdevice_deps "avfilter"

enabled opus_decoder    && prepend avcodec_deps "swresample"

expand_deps(){
    lib_deps=${1}_deps
    eval "deps=\$$lib_deps"
    append $lib_deps $(map 'eval echo \$${v}_deps' $deps)
    unique $lib_deps
}

#we have to remove gpl from the deps here as some code assumes all lib deps are libs
postproc_deps="$(filter_out 'gpl' $postproc_deps)"

map 'expand_deps $v' $LIBRARY_LIST

echo "install prefix            $prefix"
echo "source path               $source_path"
echo "C compiler                $cc"
echo "C library                 $libc_type"
if test "$host_cc" != "$cc"; then
    echo "host C compiler           $host_cc"
    echo "host C library            $host_libc_type"
fi
echo "ARCH                      $arch ($cpu)"
if test "$build_suffix" != ""; then
    echo "build suffix              $build_suffix"
fi
if test "$progs_suffix" != ""; then
    echo "progs suffix              $progs_suffix"
fi
if test "$extra_version" != ""; then
    echo "version string suffix     $extra_version"
fi
echo "big-endian                ${bigendian-no}"
echo "runtime cpu detection     ${runtime_cpudetect-no}"
if enabled x86; then
    echo "${yasmexe}                      ${yasm-no}"
    echo "MMX enabled               ${mmx-no}"
    echo "MMXEXT enabled            ${mmxext-no}"
    echo "3DNow! enabled            ${amd3dnow-no}"
    echo "3DNow! extended enabled   ${amd3dnowext-no}"
    echo "SSE enabled               ${sse-no}"
    echo "SSSE3 enabled             ${ssse3-no}"
    echo "AVX enabled               ${avx-no}"
    echo "XOP enabled               ${xop-no}"
    echo "FMA3 enabled              ${fma3-no}"
    echo "FMA4 enabled              ${fma4-no}"
    echo "i686 features enabled     ${i686-no}"
    echo "CMOV is fast              ${fast_cmov-no}"
    echo "EBX available             ${ebx_available-no}"
    echo "EBP available             ${ebp_available-no}"
fi
if enabled aarch64; then
    echo "NEON enabled              ${neon-no}"
    echo "VFP enabled               ${vfp-no}"
fi
if enabled arm; then
    echo "ARMv5TE enabled           ${armv5te-no}"
    echo "ARMv6 enabled             ${armv6-no}"
    echo "ARMv6T2 enabled           ${armv6t2-no}"
    echo "VFP enabled               ${vfp-no}"
    echo "NEON enabled              ${neon-no}"
    echo "THUMB enabled             ${thumb-no}"
fi
if enabled mips; then
    echo "MIPS FPU enabled          ${mipsfpu-no}"
    echo "MIPS32R2 enabled          ${mips32r2-no}"
    echo "MIPS DSP R1 enabled       ${mipsdspr1-no}"
    echo "MIPS DSP R2 enabled       ${mipsdspr2-no}"
fi
if enabled ppc; then
    echo "AltiVec enabled           ${altivec-no}"
    echo "PPC 4xx optimizations     ${ppc4xx-no}"
    echo "PPC VSX optimizations     ${vsx-no}"
    echo "dcbzl available           ${dcbzl-no}"
fi
echo "debug symbols             ${debug-no}"
echo "strip symbols             ${stripping-no}"
echo "optimize for size         ${small-no}"
echo "optimizations             ${optimizations-no}"
echo "static                    ${static-no}"
echo "shared                    ${shared-no}"
echo "postprocessing support    ${postproc-no}"
echo "new filter support        ${avfilter-no}"
echo "network support           ${network-no}"
echo "threading support         ${thread_type-no}"
echo "safe bitstream reader     ${safe_bitstream_reader-no}"
echo "SDL support               ${sdl-no}"
echo "opencl enabled            ${opencl-no}"
echo "texi2html enabled         ${texi2html-no}"
echo "perl enabled              ${perl-no}"
echo "pod2man enabled           ${pod2man-no}"
echo "makeinfo enabled          ${makeinfo-no}"
echo "makeinfo supports HTML    ${makeinfo_html-no}"
test -n "$random_seed" &&
    echo "random seed               ${random_seed}"
echo

echo "External libraries:"
print_enabled '' $EXTERNAL_LIBRARY_LIST | print_3_columns
echo

for type in decoder encoder hwaccel parser demuxer muxer protocol filter bsf indev outdev; do
    echo "Enabled ${type}s:"
    eval list=\$$(toupper $type)_LIST
    print_enabled '_*' $list | print_3_columns
    echo
done

license="LGPL version 2.1 or later"
if enabled nonfree; then
    license="nonfree and unredistributable"
elif enabled gplv3; then
    license="GPL version 3 or later"
elif enabled lgplv3; then
    license="LGPL version 3 or later"
elif enabled gpl; then
    license="GPL version 2 or later"
fi

echo "License: $license"

echo "Creating config.mak, config.h, and doc/config.texi..."

test -e Makefile || echo "include $source_path/Makefile" > Makefile

enabled stripping || strip="echo skipping strip"

config_files="$TMPH config.mak doc/config.texi"

cat > config.mak <<EOF
# Automatically generated by configure - do not modify!
ifndef FFMPEG_CONFIG_MAK
FFMPEG_CONFIG_MAK=1
FFMPEG_CONFIGURATION=$FFMPEG_CONFIGURATION
prefix=$prefix
LIBDIR=\$(DESTDIR)$libdir
SHLIBDIR=\$(DESTDIR)$shlibdir
INCDIR=\$(DESTDIR)$incdir
BINDIR=\$(DESTDIR)$bindir
DATADIR=\$(DESTDIR)$datadir
DOCDIR=\$(DESTDIR)$docdir
MANDIR=\$(DESTDIR)$mandir
SRC_PATH=$source_path
ifndef MAIN_MAKEFILE
SRC_PATH:=\$(SRC_PATH:.%=..%)
endif
CC_IDENT=$cc_ident
ARCH=$arch
INTRINSICS=$intrinsics
CC=$cc
CXX=$cxx
AS=$as
LD=$ld
DEPCC=$dep_cc
DEPCCFLAGS=$DEPCCFLAGS \$(CPPFLAGS)
DEPAS=$as
DEPASFLAGS=$DEPASFLAGS \$(CPPFLAGS)
YASM=$yasmexe
DEPYASM=$yasmexe
AR=$ar
ARFLAGS=$arflags
AR_O=$ar_o
RANLIB=$ranlib
STRIP=$strip
CP=cp -p
LN_S=$ln_s
CPPFLAGS=$CPPFLAGS
CFLAGS=$CFLAGS
CXXFLAGS=$CXXFLAGS
ASFLAGS=$ASFLAGS
AS_C=$AS_C
AS_O=$AS_O
CC_C=$CC_C
CC_E=$CC_E
CC_O=$CC_O
CXX_C=$CXX_C
CXX_O=$CXX_O
LD_O=$LD_O
LD_LIB=$LD_LIB
LD_PATH=$LD_PATH
DLLTOOL=$dlltool
WINDRES=$windres
DEPWINDRES=$dep_cc
DOXYGEN=$doxygen
LDFLAGS=$LDFLAGS
LDEXEFLAGS=$LDEXEFLAGS
SHFLAGS=$(echo $($ldflags_filter $SHFLAGS))
ASMSTRIPFLAGS=$ASMSTRIPFLAGS
YASMFLAGS=$YASMFLAGS
BUILDSUF=$build_suffix
PROGSSUF=$progs_suffix
FULLNAME=$FULLNAME
LIBPREF=$LIBPREF
LIBSUF=$LIBSUF
LIBNAME=$LIBNAME
SLIBPREF=$SLIBPREF
SLIBSUF=$SLIBSUF
EXESUF=$EXESUF
EXTRA_VERSION=$extra_version
CCDEP=$CCDEP
CXXDEP=$CXXDEP
CCDEP_FLAGS=$CCDEP_FLAGS
ASDEP=$ASDEP
ASDEP_FLAGS=$ASDEP_FLAGS
CC_DEPFLAGS=$CC_DEPFLAGS
AS_DEPFLAGS=$AS_DEPFLAGS
HOSTCC=$host_cc
HOSTLD=$host_ld
HOSTCFLAGS=$host_cflags
HOSTCPPFLAGS=$host_cppflags
HOSTEXESUF=$HOSTEXESUF
HOSTLDFLAGS=$host_ldflags
HOSTLIBS=$host_libs
DEPHOSTCC=$host_cc
DEPHOSTCCFLAGS=$DEPHOSTCCFLAGS \$(HOSTCCFLAGS)
HOSTCCDEP=$HOSTCCDEP
HOSTCCDEP_FLAGS=$HOSTCCDEP_FLAGS
HOSTCC_DEPFLAGS=$HOSTCC_DEPFLAGS
HOSTCC_C=$HOSTCC_C
HOSTCC_O=$HOSTCC_O
HOSTLD_O=$HOSTLD_O
TARGET_EXEC=$target_exec $target_exec_args
TARGET_PATH=$target_path
TARGET_SAMPLES=${target_samples:-\$(SAMPLES)}
CFLAGS-ffplay=$sdl_cflags
ZLIB=$($ldflags_filter -lz)
LIB_INSTALL_EXTRA_CMD=$LIB_INSTALL_EXTRA_CMD
EXTRALIBS=$extralibs
COMPAT_OBJS=$compat_objs
EXEOBJS=$exeobjs
INSTALL=$install
LIBTARGET=${LIBTARGET}
SLIBNAME=${SLIBNAME}
SLIBNAME_WITH_VERSION=${SLIBNAME_WITH_VERSION}
SLIBNAME_WITH_MAJOR=${SLIBNAME_WITH_MAJOR}
SLIB_CREATE_DEF_CMD=${SLIB_CREATE_DEF_CMD}
SLIB_EXTRA_CMD=${SLIB_EXTRA_CMD}
SLIB_INSTALL_NAME=${SLIB_INSTALL_NAME}
SLIB_INSTALL_LINKS=${SLIB_INSTALL_LINKS}
SLIB_INSTALL_EXTRA_LIB=${SLIB_INSTALL_EXTRA_LIB}
SLIB_INSTALL_EXTRA_SHLIB=${SLIB_INSTALL_EXTRA_SHLIB}
SAMPLES:=${samples:-\$(FATE_SAMPLES)}
NOREDZONE_FLAGS=$noredzone_flags
EOF

get_version(){
    lcname=lib${1}
    name=$(toupper $lcname)
    file=$source_path/$lcname/version.h
    eval $(awk "/#define ${name}_VERSION_M/ { print \$2 \"=\" \$3 }" "$file")
    enabled raise_major && eval ${name}_VERSION_MAJOR=$((${name}_VERSION_MAJOR+100))
    eval ${name}_VERSION=\$${name}_VERSION_MAJOR.\$${name}_VERSION_MINOR.\$${name}_VERSION_MICRO
    eval echo "${lcname}_VERSION=\$${name}_VERSION" >> config.mak
    eval echo "${lcname}_VERSION_MAJOR=\$${name}_VERSION_MAJOR" >> config.mak
    eval echo "${lcname}_VERSION_MINOR=\$${name}_VERSION_MINOR" >> config.mak
}

map 'get_version $v' $LIBRARY_LIST

map 'eval echo "${v}_FFLIBS=\$${v}_deps" >> config.mak' $LIBRARY_LIST

print_program_libs(){
    eval "program_libs=\$${1}_libs"
    eval echo "LIBS-${1}=${program_libs}" >> config.mak
}

map 'print_program_libs $v' $PROGRAM_LIST

cat > $TMPH <<EOF
/* Automatically generated by configure - do not modify! */
#ifndef FFMPEG_CONFIG_H
#define FFMPEG_CONFIG_H
#define FFMPEG_CONFIGURATION "$(c_escape $FFMPEG_CONFIGURATION)"
#define FFMPEG_LICENSE "$(c_escape $license)"
#define CONFIG_THIS_YEAR 2015
#define FFMPEG_DATADIR "$(eval c_escape $datadir)"
#define AVCONV_DATADIR "$(eval c_escape $datadir)"
#define CC_IDENT "$(c_escape ${cc_ident:-Unknown compiler})"
#define av_restrict $_restrict
#define EXTERN_PREFIX "${extern_prefix}"
#define EXTERN_ASM ${extern_prefix}
#define BUILDSUF "$build_suffix"
#define SLIBSUF "$SLIBSUF"
#define HAVE_MMX2 HAVE_MMXEXT
#define SWS_MAX_FILTER_SIZE $sws_max_filter_size
EOF

test -n "$assert_level" &&
    echo "#define ASSERT_LEVEL $assert_level" >>$TMPH

test -n "$malloc_prefix" &&
    echo "#define MALLOC_PREFIX $malloc_prefix" >>$TMPH

if enabled yasm; then
    append config_files $TMPASM
    printf '' >$TMPASM
fi

enabled getenv || echo "#define getenv(x) NULL" >> $TMPH


mkdir -p doc
mkdir -p tests
echo "@c auto-generated by configure" > doc/config.texi

print_config ARCH_   "$config_files" $ARCH_LIST
print_config HAVE_   "$config_files" $HAVE_LIST
print_config CONFIG_ "$config_files" $CONFIG_LIST       \
                                     $CONFIG_EXTRA      \
                                     $ALL_COMPONENTS    \

echo "#endif /* FFMPEG_CONFIG_H */" >> $TMPH
echo "endif # FFMPEG_CONFIG_MAK" >> config.mak

# Do not overwrite an unchanged config.h to avoid superfluous rebuilds.
cp_if_changed $TMPH config.h
touch .config

enabled yasm && cp_if_changed $TMPASM config.asm

cat > $TMPH <<EOF
/* Generated by ffconf */
#ifndef AVUTIL_AVCONFIG_H
#define AVUTIL_AVCONFIG_H
EOF

print_config AV_HAVE_ $TMPH $HAVE_LIST_PUB

echo "#endif /* AVUTIL_AVCONFIG_H */" >> $TMPH

cp_if_changed $TMPH libavutil/avconfig.h

if test -n "$WARNINGS"; then
    printf "\n$WARNINGS"
    enabled fatal_warnings && exit 1
fi

# build pkg-config files

lib_version(){
    eval printf "\"lib${1}${build_suffix} >= \$LIB$(toupper ${1})_VERSION, \""
}

pkgconfig_generate(){
    name=$1
    shortname=${name#lib}${build_suffix}
    comment=$2
    version=$3
    libs=$4
    requires=$(map 'lib_version $v' $(eval echo \$${name#lib}_deps))
    requires=${requires%, }
    enabled ${name#lib} || return 0
    mkdir -p $name
    cat <<EOF > $name/$name${build_suffix}.pc
prefix=$prefix
exec_prefix=\${prefix}
libdir=$libdir
includedir=$incdir

Name: $name
Description: $comment
Version: $version
Requires: $(enabled shared || echo $requires)
Requires.private: $(enabled shared && echo $requires)
Conflicts:
Libs: -L\${libdir} $(enabled rpath && echo "-Wl,-rpath,\${libdir}") -l${shortname} $(enabled shared || echo $libs)
Libs.private: $(enabled shared && echo $libs)
Cflags: -I\${includedir}
EOF

mkdir -p doc/examples/pc-uninstalled
includedir=${source_path}
[ "$includedir" = . ] && includedir="\${pcfiledir}/../../.."
    cat <<EOF > doc/examples/pc-uninstalled/$name.pc
prefix=
exec_prefix=
libdir=\${pcfiledir}/../../../$name
includedir=${includedir}

Name: $name
Description: $comment
Version: $version
Requires: $requires
Conflicts:
Libs: -L\${libdir} -Wl,-rpath,\${libdir} -l${shortname} $(enabled shared || echo $libs)
Cflags: -I\${includedir}
EOF
}

pkgconfig_generate libavutil     "FFmpeg utility library"               "$LIBAVUTIL_VERSION"     "$LIBM"
pkgconfig_generate libavcodec    "FFmpeg codec library"                 "$LIBAVCODEC_VERSION"    "$extralibs"
pkgconfig_generate libavformat   "FFmpeg container format library"      "$LIBAVFORMAT_VERSION"   "$extralibs"
pkgconfig_generate libavdevice   "FFmpeg device handling library"       "$LIBAVDEVICE_VERSION"   "$extralibs"
pkgconfig_generate libavfilter   "FFmpeg audio/video filtering library" "$LIBAVFILTER_VERSION"   "$extralibs"
pkgconfig_generate libpostproc   "FFmpeg postprocessing library"        "$LIBPOSTPROC_VERSION"   ""
pkgconfig_generate libavresample "Libav audio resampling library"       "$LIBAVRESAMPLE_VERSION" "$LIBM"
pkgconfig_generate libswscale    "FFmpeg image rescaling library"       "$LIBSWSCALE_VERSION"    "$LIBM"
pkgconfig_generate libswresample "FFmpeg audio resampling library"      "$LIBSWRESAMPLE_VERSION" "$LIBM"<|MERGE_RESOLUTION|>--- conflicted
+++ resolved
@@ -4988,11 +4988,7 @@
 if enabled libcdio; then
     check_lib2 "cdio/cdda.h cdio/paranoia.h" cdio_cddap_open -lcdio_paranoia -lcdio_cdda -lcdio ||
     check_lib2 "cdio/paranoia/cdda.h cdio/paranoia/paranoia.h" cdio_cddap_open -lcdio_paranoia -lcdio_cdda -lcdio ||
-<<<<<<< HEAD
-    die "ERROR: libcdio-paranoia not found"
-=======
     die "ERROR: No usable libcdio/cdparanoia found"
->>>>>>> 4070e02d
 fi
 
 enabled xlib &&
