--- conflicted
+++ resolved
@@ -186,14 +186,9 @@
   --disable-filters        disable all filters
 
 External library support:
-<<<<<<< HEAD
-  --enable-avisynth        enable reading of AVISynth script files [no]
+  --enable-avisynth        enable reading of AviSynth script files [no]
   --disable-bzlib          disable bzlib [autodetect]
   --enable-fontconfig      enable fontconfig
-=======
-  --enable-avisynth        enable reading of AviSynth script files [no]
-  --enable-bzlib           enable bzlib [autodetect]
->>>>>>> 03039f4c
   --enable-frei0r          enable frei0r video filtering
   --enable-gnutls          enable gnutls [no]
   --disable-iconv          disable iconv [autodetect]
