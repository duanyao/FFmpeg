/*
<<<<<<< HEAD
 * ARM optimized DSP utils
 *
 * This file is part of FFmpeg.
=======
 * This file is part of Libav.
>>>>>>> 831a1180
 *
 * FFmpeg is free software; you can redistribute it and/or
 * modify it under the terms of the GNU Lesser General Public
 * License as published by the Free Software Foundation; either
 * version 2.1 of the License, or (at your option) any later version.
 *
 * FFmpeg is distributed in the hope that it will be useful,
 * but WITHOUT ANY WARRANTY; without even the implied warranty of
 * MERCHANTABILITY or FITNESS FOR A PARTICULAR PURPOSE.  See the GNU
 * Lesser General Public License for more details.
 *
 * You should have received a copy of the GNU Lesser General Public
 * License along with FFmpeg; if not, write to the Free Software
 * Foundation, Inc., 51 Franklin Street, Fifth Floor, Boston, MA 02110-1301 USA
 */

#include "libavutil/attributes.h"
#include "libavutil/float_dsp.h"
#include "cpu.h"
#include "float_dsp_arm.h"

av_cold void ff_float_dsp_init_arm(AVFloatDSPContext *fdsp)
{
    int cpu_flags = av_get_cpu_flags();

    if (have_vfp(cpu_flags))
        ff_float_dsp_init_vfp(fdsp, cpu_flags);
    if (have_neon(cpu_flags))
        ff_float_dsp_init_neon(fdsp);
}<|MERGE_RESOLUTION|>--- conflicted
+++ resolved
@@ -1,11 +1,5 @@
 /*
-<<<<<<< HEAD
- * ARM optimized DSP utils
- *
  * This file is part of FFmpeg.
-=======
- * This file is part of Libav.
->>>>>>> 831a1180
  *
  * FFmpeg is free software; you can redistribute it and/or
  * modify it under the terms of the GNU Lesser General Public
