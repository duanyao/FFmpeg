--- conflicted
+++ resolved
@@ -29,15 +29,9 @@
 
 #include "libavutil/avutil.h"
 
-<<<<<<< HEAD
-#define LIBSWSCALE_VERSION_MAJOR 0
-#define LIBSWSCALE_VERSION_MINOR 14
-#define LIBSWSCALE_VERSION_MICRO 1
-=======
 #define LIBSWSCALE_VERSION_MAJOR 2
 #define LIBSWSCALE_VERSION_MINOR 0
 #define LIBSWSCALE_VERSION_MICRO 0
->>>>>>> e6c52cee
 
 #define LIBSWSCALE_VERSION_INT  AV_VERSION_INT(LIBSWSCALE_VERSION_MAJOR, \
                                                LIBSWSCALE_VERSION_MINOR, \
@@ -60,7 +54,7 @@
 #define FF_API_SWS_CPU_CAPS    (LIBSWSCALE_VERSION_MAJOR < 3)
 #endif
 #ifndef FF_API_SWS_FORMAT_NAME
-#define FF_API_SWS_FORMAT_NAME  (LIBSWSCALE_VERSION_MAJOR < 2)
+#define FF_API_SWS_FORMAT_NAME  (LIBSWSCALE_VERSION_MAJOR < 3)
 #endif
 
 /**
